/*
 *  Copyright (C) 2011 - 2012  Arnaud Quette <arnaud.quette@free.fr>
 *  Copyright (C) 2016 Michal Vyskocil <MichalVyskocil@eaton.com>
 *  Copyright (C) 2016 Jim Klimov <EvgenyKlimov@eaton.com>
 *
 *  This program is free software; you can redistribute it and/or modify
 *  it under the terms of the GNU General Public License as published by
 *  the Free Software Foundation; either version 2 of the License, or
 *  (at your option) any later version.
 *
 *  This program is distributed in the hope that it will be useful,
 *  but WITHOUT ANY WARRANTY; without even the implied warranty of
 *  MERCHANTABILITY or FITNESS FOR A PARTICULAR PURPOSE.  See the
 *  GNU General Public License for more details.
 *
 *  You should have received a copy of the GNU General Public License
 *  along with this program; if not, write to the Free Software
 *  Foundation, Inc., 59 Temple Place, Suite 330, Boston, MA 02111-1307 USA
 */

/*! \file nut-scanner.c
    \brief A tool to detect NUT supported devices
    \author Arnaud Quette <arnaud.quette@free.fr>
    \author Michal Vyskocil <MichalVyskocil@eaton.com>
    \author Jim Klimov <EvgenyKlimov@eaton.com>
*/

#include <stdio.h>
#include <stdlib.h>
#include <stdarg.h>
#include "common.h"
#include "nut_version.h"
#include <unistd.h>
#include <string.h>
#ifdef HAVE_PTHREAD
#include <pthread.h>
#endif

#include "nut-scan.h"

#if WITH_DMFMIB
# ifdef WANT_LIBNUTSCAN_SNMP_DMF
# undef WANT_LIBNUTSCAN_SNMP_DMF
# endif

// This chains to also include nutscan-snmp.h and the desired
// variables need structures defined lower in the dmf.h file.
// But there is protection in nutscan-snmp.h to only declare
// those vars if dmf.h was already completely imported.
#include "dmf.h"

// Now we may "want" the variables from libnutscan with types from dmf.h
#define WANT_LIBNUTSCAN_SNMP_DMF 1
#include "nutscan-snmp.h"
#endif /* WITH_DMFMIB */

#ifdef DEFAULT_DMFNUTSCAN_DIR_OVERRIDE
# ifdef DEFAULT_DMFNUTSCAN_DIR
# undef DEFAULT_DMFNUTSCAN_DIR
# endif
#define DEFAULT_DMFNUTSCAN_DIR DEFAULT_DMFNUTSCAN_DIR_OVERRIDE
#endif

#ifndef DEFAULT_DMFNUTSCAN_DIR
#define DEFAULT_DMFNUTSCAN_DIR "./"
#endif

#define DEFAULT_TIMEOUT 5

#define ERR_BAD_OPTION	(-1)

<<<<<<< HEAD
// TODO : #if WITH_DMFMIB for options to set up path(s) to the DMFs to load
const char optstring[] = "?ht:s:e:E:c:l:u:W:X:w:x:p:b:B:d:L:CUSMOAm:NPqIVazZ:D";
=======
const char optstring[] = "?ht:s:e:E:c:l:u:W:X:w:x:p:b:B:d:L:CUSMOAm:NPqIVaD";
>>>>>>> d7227066

#ifdef HAVE_GETOPT_LONG
const struct option longopts[] =
	{{ "timeout",required_argument,NULL,'t' },
	{ "start_ip",required_argument,NULL,'s' },
	{ "end_ip",required_argument,NULL,'e' },
	{ "eaton_serial",required_argument,NULL,'E' },
	{ "mask_cidr",required_argument,NULL,'m' },
	{ "community",required_argument,NULL,'c' },
	{ "secLevel",required_argument,NULL,'l' },
	{ "secName",required_argument,NULL,'u' },
	{ "authPassword",required_argument,NULL,'W' },
	{ "privPassword",required_argument,NULL,'X' },
	{ "authProtocol",required_argument,NULL,'w' },
	{ "privProtocol",required_argument,NULL,'x' },
	{ "username",required_argument,NULL,'b' },
	{ "password",required_argument,NULL,'B' },
	{ "authType",required_argument,NULL,'d' },
	{ "cipher_suite_id",required_argument,NULL,'L' },
	{ "port",required_argument,NULL,'p' },
	{ "complete_scan",no_argument,NULL,'C' },
	{ "usb_scan",no_argument,NULL,'U' },
	{ "snmp_scan",no_argument,NULL,'S' },
	{ "xml_scan",no_argument,NULL,'M' },
	{ "oldnut_scan",no_argument,NULL,'O' },
	{ "avahi_scan",no_argument,NULL,'A' },
	{ "ipmi_scan",no_argument,NULL,'I' },
	{ "disp_nut_conf",no_argument,NULL,'N' },
	{ "disp_parsable",no_argument,NULL,'P' },
	{ "quiet",no_argument,NULL,'q' },
	{ "help",no_argument,NULL,'h' },
	{ "version",no_argument,NULL,'V' },
	{ "available",no_argument,NULL,'a' },
<<<<<<< HEAD
	{ "snmp_fingerprints_file",required_argument,NULL,'F' },
	{ "snmp_scan_dmf", no_argument, NULL, 'z' },
	{ "snmp_scan_dmf_dir", required_argument, NULL, 'Z' },
=======
>>>>>>> d7227066
	{ "nut_debug_level", no_argument, NULL, 'D' },
	{NULL,0,NULL,0}};
#else
#define getopt_long(a,b,c,d,e)	getopt(a,b,c) 
#endif /* HAVE_GETOPT_LONG */

static nutscan_device_t *dev[TYPE_END];

static long timeout = DEFAULT_TIMEOUT*1000*1000; /* in usec */
static char * start_ip = NULL;
static char * end_ip = NULL;
static char * port = NULL;
static char * serial_ports = NULL;

#ifdef HAVE_PTHREAD
static pthread_t thread[TYPE_END];

static void * run_usb(void * arg)
{
	dev[TYPE_USB] = nutscan_scan_usb();
	return NULL;
}

static void * run_snmp(void * arg)
{
	nutscan_snmp_t * sec = (nutscan_snmp_t *)arg;

	dev[TYPE_SNMP] = nutscan_scan_snmp(start_ip,end_ip,timeout,sec);
	return NULL;
}

static void * run_xml(void * arg)
{
	nutscan_xml_t * sec = (nutscan_xml_t *)arg;

	dev[TYPE_XML] = nutscan_scan_xml_http_range(start_ip, end_ip, timeout, sec);
	return NULL;
}

static void * run_nut_old(void * arg)
{
	dev[TYPE_NUT] = nutscan_scan_nut(start_ip,end_ip,port,timeout);
	return NULL;
}

static void * run_avahi(void * arg)
{
	dev[TYPE_AVAHI] = nutscan_scan_avahi(timeout);
	return NULL;
}

static void * run_ipmi(void * arg)
{
	nutscan_ipmi_t * sec = (nutscan_ipmi_t *)arg;

	dev[TYPE_IPMI] = nutscan_scan_ipmi(start_ip,end_ip,sec);
	return NULL;
}

static void * run_eaton_serial(void * arg)
{
	dev[TYPE_EATON_SERIAL] = nutscan_scan_eaton_serial (serial_ports);
	return NULL;
}

#endif /* HAVE_PTHREAD */

void show_usage()
{
/* NOTE: This code uses `nutscan_avail_*` global vars from nutscan-init.c */
	puts("nut-scanner : utility for detection of available power devices.\n");
	puts("OPTIONS:");
	printf("  -C, --complete_scan: Scan all available devices except serial ports (default).\n");
	if( nutscan_avail_usb ) {
		printf("  -U, --usb_scan: Scan USB devices.\n");
	}
	if( nutscan_avail_snmp ) {
		printf("  -S, --snmp_scan: Scan SNMP devices using built-in mapping definitions.\n");
<<<<<<< HEAD
#if WITH_DMFMIB
		printf("  -z, --snmp_scan_dmf: Scan SNMP devices using DMF files in default directory (" DEFAULT_DMFNUTSCAN_DIR ").\n");
		printf("  -Z, --snmp_scan_dmf_dir: Scan SNMP devices using DMF files in specified directory.\n");
		if( nutscan_avail_xml_http) {
			printf("      (libneon will be used to work with dynamically loaded DMF MIB library).\n");
		} else {
			printf("      (libneon support seems missing, so built-in definitions will\n"
			       "       be used rather than DMF MIB library).\n");
		}
#else
		printf("  -z, --snmp_scan_dmf: Not implemented in this build.\n");
		printf("  -Z, --snmp_scan_dmf_dir: Not implemented in this build.\n");
#endif /* WITH_DMFMIB */
=======
>>>>>>> d7227066
	}
	if( nutscan_avail_xml_http ) {
		printf("  -M, --xml_scan: Scan XML/HTTP devices.\n");
	}
	printf("  -O, --oldnut_scan: Scan NUT devices (old method).\n");
	if( nutscan_avail_avahi ) {
		printf("  -A, --avahi_scan: Scan NUT devices (avahi method).\n");
	}
	if( nutscan_avail_ipmi ) {
		printf("  -I, --ipmi_scan: Scan IPMI devices.\n");
	}

	printf("  -E, --eaton_serial <serial ports list>: Scan serial Eaton devices (XCP, SHUT and Q1).\n");

	printf("\nNetwork specific options:\n");
	printf("  -t, --timeout <timeout in seconds>: network operation timeout (default %d).\n",DEFAULT_TIMEOUT);
	printf("  -s, --start_ip <IP address>: First IP address to scan.\n");
	printf("  -e, --end_ip <IP address>: Last IP address to scan.\n");
	printf("  -m, --mask_cidr <IP address/mask>: Give a range of IP using CIDR notation.\n");

	if( nutscan_avail_snmp ) {
<<<<<<< HEAD
		printf("\nSNMP specific options:\n");
		printf("  -F, --fingerprints-file <filename>: provide an additional list of SNMP fingerprints\n");

=======
>>>>>>> d7227066
		printf("\nSNMP v1 specific options:\n");
		printf("  -c, --community <community name>: Set SNMP v1 community name (default = public)\n");

		printf("\nSNMP v3 specific options:\n");
		printf("  -l, --secLevel <security level>: Set the securityLevel used for SNMPv3 messages (allowed values: noAuthNoPriv,authNoPriv,authPriv)\n");
		printf("  -u, --secName <security name>: Set the securityName used for authenticated SNMPv3 messages (mandatory if you set secLevel. No default)\n");
		printf("  -w, --authProtocol <authentication protocol>: Set the authentication protocol (MD5 or SHA) used for authenticated SNMPv3 messages (default=MD5)\n");
		printf("  -W, --authPassword <authentication pass phrase>: Set the authentication pass phrase used for authenticated SNMPv3 messages (mandatory if you set secLevel to authNoPriv or authPriv)\n");
		printf("  -x, --privProtocol <privacy protocol>: Set the privacy protocol (DES or AES) used for encrypted SNMPv3 messages (default=DES)\n");
		printf("  -X, --privPassword <privacy pass phrase>: Set the privacy pass phrase used for encrypted SNMPv3 messages (mandatory if you set secLevel to authPriv)\n");
	}

	if( nutscan_avail_ipmi ) {
		printf("\nIPMI over LAN specific options:\n");
		printf("  -b, --username <username>: Set the username used for authenticating IPMI over LAN connections (mandatory for IPMI over LAN. No default)\n");
		/* Specify  the  username  to  use  when authenticating with the remote host.  If not specified, a null (i.e. anonymous) username is assumed. The user must have
		 * at least ADMIN privileges in order for this tool to operate fully. */
		printf("  -B, --password <password>: Specify the password to use when authenticationg with the remote host (mandatory for IPMI over LAN. No default)\n");
		/* Specify the password to use when authenticationg with the remote host.  If not specified, a null password is assumed. Maximum password length is 16 for IPMI
		 * 1.5 and 20 for IPMI 2.0. */
		printf("  -d, --authType <authentication type>: Specify the IPMI 1.5 authentication type to use (NONE, STRAIGHT_PASSWORD_KEY, MD2, and MD5) with the remote host (default=MD5)\n");
		printf("  -L, --cipher_suite_id <cipher suite id>: Specify the IPMI 2.0 cipher suite ID to use, for authentication, integrity, and confidentiality (default=3)\n");
	}

	printf("\nNUT specific options:\n");
	printf("  -p, --port <port number>: Port number of remote NUT upsd\n");
	printf("\ndisplay specific options:\n");
	printf("  -N, --disp_nut_conf: Display result in the ups.conf format\n");
	printf("  -P, --disp_parsable: Display result in a parsable format\n");
	printf("\nMiscellaneous options:\n");
	printf("  -V, --version: Display NUT version\n");
	printf("  -a, --available: Display available bus that can be scanned\n");
	printf("  -q, --quiet: Display only scan result. No information on currently scanned bus is displayed.\n");
	printf("  -D, --nut_debug_level: Raise the debugging level.  Use this multiple times to see more details.\n");
}

int main(int argc, char *argv[])
{
	nutscan_snmp_t snmp_sec;
	nutscan_ipmi_t ipmi_sec;
	nutscan_xml_t  xml_sec;
	int opt_ret;
	char *	cidr = NULL;
	int allow_all = 0;
	int allow_usb = 0;
	int allow_snmp = 0;
	int allow_xml = 0;
	int allow_oldnut = 0;
	int allow_avahi = 0;
	int allow_ipmi = 0;
	int allow_eaton_serial = 0; /* MUST be requested explicitely! */
	int quiet = 0; /* The debugging level for certain upsdebugx() progress messages; 0 = print always, quiet==1 is to require at least one -D */
	void (*display_func)(nutscan_device_t * device);
	int ret_code = EXIT_SUCCESS;

	memset(&snmp_sec, 0, sizeof(snmp_sec));
	memset(&ipmi_sec, 0, sizeof(ipmi_sec));
	memset(&xml_sec, 0, sizeof(xml_sec));

	/* Set the default values for IPMI */
	ipmi_sec.authentication_type = IPMI_AUTHENTICATION_TYPE_MD5;
	ipmi_sec.ipmi_version = IPMI_1_5; /* default to IPMI 1.5, if not otherwise specified */
	ipmi_sec.cipher_suite_id = 3; /* default to HMAC-SHA1; HMAC-SHA1-96; AES-CBC-128 */
	ipmi_sec.privilege_level = IPMI_PRIVILEGE_LEVEL_ADMIN; /* should be sufficient */

	/* Set the default values for XML HTTP (run_xml()) */
	xml_sec.port_http = 80;
	xml_sec.port_udp = 4679;
	xml_sec.usec_timeout = -1; /* Override with the "timeout" common setting later */
	xml_sec.peername = NULL;

	nutscan_init();

	display_func = nutscan_display_ups_conf;

	/* Note: the getopts print an error message about unknown arguments
	 * or arguments which need a second token and that is missing now */
	while((opt_ret = getopt_long(argc, argv, optstring, longopts, NULL))!=-1) {

		switch(opt_ret) {
			case 't':
				timeout = atol(optarg)*1000*1000; /*in usec*/
				if( timeout == 0 ) {
					fprintf(stderr,"Illegal timeout value, using default %ds\n", DEFAULT_TIMEOUT);
					timeout = DEFAULT_TIMEOUT*1000*1000;
				}
				break;
			case 's':
				start_ip = strdup(optarg);
				if (end_ip == NULL)
					end_ip = start_ip;
				break;
			case 'e':
				end_ip = strdup(optarg);
				if (start_ip == NULL)
					start_ip = end_ip;
				break;
			case 'E':
				serial_ports = strdup(optarg);
				allow_eaton_serial = 1;
				break;
			case 'm':
				cidr = strdup(optarg);
				break;
			case 'D':
				nut_debug_level++;
				break;
<<<<<<< HEAD

#if WITH_DMFMIB
			case 'z':
				if(!nutscan_avail_snmp || !nutscan_avail_xml_http) {
					goto display_help;
				}
				dmfnutscan_snmp_dir = DEFAULT_DMFNUTSCAN_DIR;
				allow_snmp = 1;
				break;
			case 'Z':
				if(!nutscan_avail_snmp || !nutscan_avail_xml_http) {
					goto display_help;
				}
				dmfnutscan_snmp_dir = strdup(optarg);
				allow_snmp = 1;
				break;
#else
			case 'z':
			case 'Z':
				fprintf(stderr,"DMF SNMP support not built in, option (-%c) ignored (only enabling built-in SNMP).\n", opt_ret);
				allow_snmp = 1;
				break;
#endif /* WITH_DMFMIB */

=======
>>>>>>> d7227066
			case 'c':
				if(!nutscan_avail_snmp) {
					goto display_help;
				}
				snmp_sec.community = strdup(optarg);
				break;
			case 'l':
				if(!nutscan_avail_snmp) {
					goto display_help;
				}
				snmp_sec.secLevel = strdup(optarg);
				break;
			case 'u':
				if(!nutscan_avail_snmp) {
					goto display_help;
				}
				snmp_sec.secName = strdup(optarg);
				break;
			case 'W':
				if(!nutscan_avail_snmp) {
					goto display_help;
				}
				snmp_sec.authPassword = strdup(optarg);
				break;
			case 'X':
				if(!nutscan_avail_snmp) {
					goto display_help;
				}
				snmp_sec.privPassword = strdup(optarg);
				break;
			case 'w':
				if(!nutscan_avail_snmp) {
					goto display_help;
				}
				snmp_sec.authProtocol = strdup(optarg);
				break;
			case 'x':
				if(!nutscan_avail_snmp) {
					goto display_help;
				}
				snmp_sec.privProtocol = strdup(optarg);
				break;
			case 'S':
				if(!nutscan_avail_snmp) {
					goto display_help;
				}
				allow_snmp = 1;
				break;
			case 'b':
				if(!nutscan_avail_ipmi) {
					goto display_help;
				}
				ipmi_sec.username = strdup(optarg);
				break;
			case 'B':
				if(!nutscan_avail_ipmi) {
					goto display_help;
				}
				ipmi_sec.password = strdup(optarg);
				break;
			case 'd':
				if(!nutscan_avail_ipmi) {
					goto display_help;
				}
				if (!strcmp(optarg, "NONE")) {
					ipmi_sec.authentication_type = IPMI_AUTHENTICATION_TYPE_NONE;
				}
				else if (!strcmp(optarg, "STRAIGHT_PASSWORD_KEY")) {
					ipmi_sec.authentication_type = IPMI_AUTHENTICATION_TYPE_STRAIGHT_PASSWORD_KEY;
				}
				else if (!strcmp(optarg, "MD2")) {
					ipmi_sec.authentication_type = IPMI_AUTHENTICATION_TYPE_MD2;
				}
				else if (!strcmp(optarg, "MD5")) {
					ipmi_sec.authentication_type = IPMI_AUTHENTICATION_TYPE_MD5;
				}
				else {
					fprintf(stderr,"Unknown authentication type (%s). Defaulting to MD5\n", optarg);
				}
				break;
			case 'L':
				if(!nutscan_avail_ipmi) {
					goto display_help;
				}
				ipmi_sec.cipher_suite_id = atoi(optarg);
				/* Force IPMI 2.0! */
				ipmi_sec.ipmi_version = IPMI_2_0;
				break;
			case 'p':
				port = strdup(optarg);
				break;
			case 'C':
				allow_all = 1;
				break;
			case 'U':
				if(!nutscan_avail_usb) {
					goto display_help;
				}
				allow_usb = 1;
				break;
			case 'M':
				if(!nutscan_avail_xml_http) {
					goto display_help;
				}
				allow_xml = 1;
				break;
			case 'O':
				allow_oldnut = 1;
				break;
			case 'A':
				if(!nutscan_avail_avahi) {
					goto display_help;
				}
				allow_avahi = 1;
				break;
			case 'I':
				if(!nutscan_avail_ipmi) {
					goto display_help;
				}
				allow_ipmi = 1;
				break;
			case 'N':
				display_func = nutscan_display_ups_conf;
				break;
			case 'P':
				display_func = nutscan_display_parsable;
				break;
			case 'q':
				quiet = 1;
				break;
			case 'V':
				printf("Network UPS Tools - %s\n", NUT_VERSION_MACRO);
				exit(EXIT_SUCCESS);
			case 'a':
				printf("OLDNUT\n");
				if(nutscan_avail_usb) {
					printf("USB\n");
				}
				if(nutscan_avail_snmp) {
					if(nutscan_avail_xml_http) {
						printf("SNMP_DMF\n");
					}
					printf("SNMP\n");
				}
				if(nutscan_avail_xml_http) {
					printf("XML\n");
				}
				if(nutscan_avail_avahi) {
					printf("AVAHI\n");
				}
				if(nutscan_avail_ipmi) {
					printf("IPMI\n");
				}
				printf("EATON_SERIAL\n");
				exit(EXIT_SUCCESS);
			case '?':
				ret_code = ERR_BAD_OPTION;
				/* Fall through to usage and error exit */
			case 'h':
			default:
display_help:
				show_usage();
				if ((opt_ret != 'h') || (ret_code != EXIT_SUCCESS))
					fprintf(stderr,"\n\n"
						"WARNING: Some error has occurred while processing 'nut-scanner' command-line\n"
						"arguments, see more details above the usage help text.\n\n");
				return ret_code;
		}
	}

	if( cidr ) {
		nutscan_cidr_to_ip(cidr, &start_ip, &end_ip);
	}

	if( !allow_usb && !allow_snmp && !allow_xml && !allow_oldnut &&
		!allow_avahi && !allow_ipmi && !allow_eaton_serial) {
		allow_all = 1;
	}

	if( allow_all ) {
		allow_usb = 1;
		allow_snmp = 1;
		allow_xml = 1;
		allow_oldnut = 1;
		allow_avahi = 1;
		allow_ipmi = 1;
		/* BEWARE: allow_all does not include allow_eaton_serial! */
	}

/* TODO/discuss : Should the #else...#endif code below for lack of pthreads
 * during build also serve as a fallback for pthread failure at runtime?
 */
	if( allow_usb && nutscan_avail_usb ) {
		upsdebugx(quiet,"Scanning USB bus.");
#ifdef HAVE_PTHREAD
		if(pthread_create(&thread[TYPE_USB],NULL,run_usb,NULL)) {
			upsdebugx(1,"pthread_create returned an error; disabling this scan mode");
			nutscan_avail_usb = 0;
		}
#else
		upsdebugx(1,"USB SCAN: no pthread support, starting nutscan_scan_usb...");
		dev[TYPE_USB] = nutscan_scan_usb();
#endif /* HAVE_PTHREAD */
	} else {
		upsdebugx(1,"USB SCAN: not requested, SKIPPED");
	}

	if( allow_snmp && nutscan_avail_snmp ) {
		if( start_ip == NULL ) {
			upsdebugx(quiet,"No start IP, skipping SNMP");
			nutscan_avail_snmp = 0;
		}
		else {
<<<<<<< HEAD
#if WITH_DMFMIB
			if (dmfnutscan_snmp_dir != NULL) {
				upsdebugx(quiet,"Scanning SNMP bus with DMF MIB support, using '%s', if possible.", dmfnutscan_snmp_dir);
			} else { /* Nuance for not-yet-firstclass-citizen code */
				upsdebugx(quiet,"Scanning SNMP bus with built-in MIBs only, because DMF MIB run-time support was not enabled with '-z'.");
			}
#else
			upsdebugx(quiet,"Scanning SNMP bus with built-in MIBs only.");
#endif
=======
			upsdebugx(quiet,"Scanning SNMP bus.");
>>>>>>> d7227066
#ifdef HAVE_PTHREAD
			upsdebugx(1,"SNMP SCAN: starting pthread_create with run_snmp...");
			if( pthread_create(&thread[TYPE_SNMP],NULL,run_snmp,&snmp_sec)) {
				upsdebugx(1,"pthread_create returned an error; disabling this scan mode");
				nutscan_avail_snmp = 0;
			}
#else
			upsdebugx(1,"SNMP SCAN: no pthread support, starting nutscan_scan_snmp...");
			dev[TYPE_SNMP] = nutscan_scan_snmp(start_ip,end_ip,timeout,&snmp_sec);
#endif /* HAVE_PTHREAD */
		}
	} else {
		upsdebugx(1,"SNMP SCAN: not requested, SKIPPED");
	}

/* Note: The nutscan_scan_xml_http() (also called from run_xml())
 * has a broadcast approach to network scanning, so does not care
 * for proper start_ip and end_ip values (they may be NULL).
 */
	if( allow_xml && nutscan_avail_xml_http) {
		upsdebugx(quiet,"Scanning XML/HTTP bus.");
		xml_sec.usec_timeout = timeout;
#ifdef HAVE_PTHREAD
		upsdebugx(1,"XML/HTTP SCAN: starting pthread_create with run_xml...");
		if(pthread_create(&thread[TYPE_XML],NULL,run_xml,&xml_sec)) {
			upsdebugx(1,"pthread_create returned an error; disabling this scan mode");
			nutscan_avail_xml_http = 0;
		}
#else
		upsdebugx(1,"XML/HTTP SCAN: no pthread support, starting nutscan_scan_xml_http_range()...");
		dev[TYPE_XML] = nutscan_scan_xml_http_range(start_ip, end_ip, timeout, &xml_sec);
#endif /* HAVE_PTHREAD */
	} else {
		upsdebugx(1,"XML/HTTP SCAN: not requested, SKIPPED");
	}

	if( allow_oldnut && nutscan_avail_nut) {
		if( start_ip == NULL ) {
			upsdebugx(quiet,"No start IP, skipping NUT bus (old connect method)");
			nutscan_avail_nut = 0;
		}
		else {
			upsdebugx(quiet,"Scanning NUT bus (old connect method).");
#ifdef HAVE_PTHREAD
			upsdebugx(1,"NUT bus (old) SCAN: starting pthread_create with run_nut_old...");
			if(pthread_create(&thread[TYPE_NUT],NULL,run_nut_old,NULL)) {
				upsdebugx(1,"pthread_create returned an error; disabling this scan mode");
				nutscan_avail_nut = 0;
			}
#else
			upsdebugx(1,"NUT bus (old) SCAN: no pthread support, starting nutscan_scan_nut...");
			dev[TYPE_NUT] = nutscan_scan_nut(start_ip,end_ip,port,timeout);
#endif /* HAVE_PTHREAD */
		}
	} else {
		upsdebugx(1,"NUT bus (old) SCAN: not requested, SKIPPED");
	}

	if( allow_avahi && nutscan_avail_avahi) {
		upsdebugx(quiet,"Scanning NUT bus (avahi method).");
#ifdef HAVE_PTHREAD
		upsdebugx(1,"NUT bus (avahi) SCAN: starting pthread_create with run_avahi...");
		if(pthread_create(&thread[TYPE_AVAHI],NULL,run_avahi,NULL)) {
			upsdebugx(1,"pthread_create returned an error; disabling this scan mode");
			nutscan_avail_avahi = 0;
		}
#else
		upsdebugx(1,"NUT bus (avahi) SCAN: no pthread support, starting nutscan_scan_avahi...");
		dev[TYPE_AVAHI] = nutscan_scan_avahi(timeout);
#endif /* HAVE_PTHREAD */
	} else {
		upsdebugx(1,"NUT bus (avahi) SCAN: not requested, SKIPPED");
	}

	if( allow_ipmi  && nutscan_avail_ipmi) {
		upsdebugx(quiet,"Scanning IPMI bus.");
#ifdef HAVE_PTHREAD
		upsdebugx(1,"IPMI SCAN: starting pthread_create with run_ipmi...");
		if(pthread_create(&thread[TYPE_IPMI],NULL,run_ipmi,&ipmi_sec)) {
			upsdebugx(1,"pthread_create returned an error; disabling this scan mode");
			nutscan_avail_ipmi = 0;
		}
#else
		upsdebugx(1,"IPMI SCAN: no pthread support, starting nutscan_scan_ipmi...");
		dev[TYPE_IPMI] = nutscan_scan_ipmi(start_ip,end_ip,&ipmi_sec);
#endif /* HAVE_PTHREAD */
	} else {
		upsdebugx(1,"IPMI SCAN: not requested, SKIPPED");
	}

	/* Eaton serial scan */
	if (allow_eaton_serial) {
		upsdebugx(quiet,"Scanning serial bus for Eaton devices.");
#ifdef HAVE_PTHREAD
		upsdebugx(1,"SERIAL SCAN: starting pthread_create with run_eaton_serial (return not checked!)...");
		pthread_create(&thread[TYPE_EATON_SERIAL], NULL, run_eaton_serial, serial_ports);
		/* FIXME: check return code */
		/* upsdebugx(1,"pthread_create returned an error; disabling this scan mode"); */
		/* nutscan_avail_eaton_serial(?) = 0; */
#else
		upsdebugx(1,"SERIAL SCAN: no pthread support, starting nutscan_scan_eaton_serial...");
		dev[TYPE_EATON_SERIAL] = nutscan_scan_eaton_serial (serial_ports);
#endif /* HAVE_PTHREAD */
	} else {
		upsdebugx(1,"SERIAL SCAN: not requested, SKIPPED");
	}

#ifdef HAVE_PTHREAD
	if( allow_usb && nutscan_avail_usb && thread[TYPE_USB]) {
		upsdebugx(1,"USB SCAN: join back the pthread");
		pthread_join(thread[TYPE_USB], NULL);
	}
	if( allow_snmp && nutscan_avail_snmp && thread[TYPE_SNMP]) {
		upsdebugx(1,"SNMP SCAN: join back the pthread");
		pthread_join(thread[TYPE_SNMP], NULL);
	}
	if( allow_xml && nutscan_avail_xml_http && thread[TYPE_XML]) {
		upsdebugx(1,"XML/HTTP SCAN: join back the pthread");
		pthread_join(thread[TYPE_XML], NULL);
	}
	if( allow_oldnut && nutscan_avail_nut && thread[TYPE_NUT]) {
		upsdebugx(1,"NUT bus (old) SCAN: join back the pthread");
		pthread_join(thread[TYPE_NUT], NULL);
	}
	if( allow_avahi && nutscan_avail_avahi && thread[TYPE_AVAHI]) {
		upsdebugx(1,"NUT bus (avahi) SCAN: join back the pthread");
		pthread_join(thread[TYPE_AVAHI], NULL);
	}
	if( allow_ipmi && nutscan_avail_ipmi && thread[TYPE_IPMI]) {
		upsdebugx(1,"IPMI SCAN: join back the pthread");
		pthread_join(thread[TYPE_IPMI], NULL);
	}
	if (allow_eaton_serial && thread[TYPE_EATON_SERIAL]) {
		upsdebugx(1,"SERIAL SCAN: join back the pthread");
		pthread_join(thread[TYPE_EATON_SERIAL], NULL);
	}
#endif /* HAVE_PTHREAD */

	upsdebugx(1,"SCANS DONE: display results");

	upsdebugx(1,"SCANS DONE: display results: USB");
	display_func(dev[TYPE_USB]);
	upsdebugx(1,"SCANS DONE: free resources: USB");
	nutscan_free_device(dev[TYPE_USB]);

	upsdebugx(1,"SCANS DONE: display results: SNMP");
	display_func(dev[TYPE_SNMP]);
	upsdebugx(1,"SCANS DONE: free resources: SNMP");
	nutscan_free_device(dev[TYPE_SNMP]);

	upsdebugx(1,"SCANS DONE: display results: XML/HTTP");
	display_func(dev[TYPE_XML]);
	upsdebugx(1,"SCANS DONE: free resources: XML/HTTP");
	nutscan_free_device(dev[TYPE_XML]);

	upsdebugx(1,"SCANS DONE: display results: NUT bus (old)");
	display_func(dev[TYPE_NUT]);
	upsdebugx(1,"SCANS DONE: free resources: NUT bus (old)");
	nutscan_free_device(dev[TYPE_NUT]);

	upsdebugx(1,"SCANS DONE: display results: NUT bus (avahi)");
	display_func(dev[TYPE_AVAHI]);
	upsdebugx(1,"SCANS DONE: free resources: NUT bus (avahi)");
	nutscan_free_device(dev[TYPE_AVAHI]);

	upsdebugx(1,"SCANS DONE: display results: IPMI");
	display_func(dev[TYPE_IPMI]);
	upsdebugx(1,"SCANS DONE: free resources: IPMI");
	nutscan_free_device(dev[TYPE_IPMI]);

	upsdebugx(1,"SCANS DONE: display results: SERIAL");
	display_func(dev[TYPE_EATON_SERIAL]);
	upsdebugx(1,"SCANS DONE: free resources: SERIAL");
	nutscan_free_device(dev[TYPE_EATON_SERIAL]);

	upsdebugx(1,"SCANS DONE: free common scanner resources");
	nutscan_free();

<<<<<<< HEAD
#if WITH_DMFMIB
	upsdebugx(1,"SCANS DONE: free dynamic DMF-SNMP resources");
	uninit_snmp_device_table();
#endif

=======
>>>>>>> d7227066
	upsdebugx(1,"SCANS DONE: EXIT_SUCCESS");
	return EXIT_SUCCESS;
}<|MERGE_RESOLUTION|>--- conflicted
+++ resolved
@@ -69,12 +69,8 @@
 
 #define ERR_BAD_OPTION	(-1)
 
-<<<<<<< HEAD
 // TODO : #if WITH_DMFMIB for options to set up path(s) to the DMFs to load
 const char optstring[] = "?ht:s:e:E:c:l:u:W:X:w:x:p:b:B:d:L:CUSMOAm:NPqIVazZ:D";
-=======
-const char optstring[] = "?ht:s:e:E:c:l:u:W:X:w:x:p:b:B:d:L:CUSMOAm:NPqIVaD";
->>>>>>> d7227066
 
 #ifdef HAVE_GETOPT_LONG
 const struct option longopts[] =
@@ -108,12 +104,8 @@
 	{ "help",no_argument,NULL,'h' },
 	{ "version",no_argument,NULL,'V' },
 	{ "available",no_argument,NULL,'a' },
-<<<<<<< HEAD
-	{ "snmp_fingerprints_file",required_argument,NULL,'F' },
 	{ "snmp_scan_dmf", no_argument, NULL, 'z' },
 	{ "snmp_scan_dmf_dir", required_argument, NULL, 'Z' },
-=======
->>>>>>> d7227066
 	{ "nut_debug_level", no_argument, NULL, 'D' },
 	{NULL,0,NULL,0}};
 #else
@@ -192,7 +184,6 @@
 	}
 	if( nutscan_avail_snmp ) {
 		printf("  -S, --snmp_scan: Scan SNMP devices using built-in mapping definitions.\n");
-<<<<<<< HEAD
 #if WITH_DMFMIB
 		printf("  -z, --snmp_scan_dmf: Scan SNMP devices using DMF files in default directory (" DEFAULT_DMFNUTSCAN_DIR ").\n");
 		printf("  -Z, --snmp_scan_dmf_dir: Scan SNMP devices using DMF files in specified directory.\n");
@@ -206,8 +197,6 @@
 		printf("  -z, --snmp_scan_dmf: Not implemented in this build.\n");
 		printf("  -Z, --snmp_scan_dmf_dir: Not implemented in this build.\n");
 #endif /* WITH_DMFMIB */
-=======
->>>>>>> d7227066
 	}
 	if( nutscan_avail_xml_http ) {
 		printf("  -M, --xml_scan: Scan XML/HTTP devices.\n");
@@ -229,12 +218,6 @@
 	printf("  -m, --mask_cidr <IP address/mask>: Give a range of IP using CIDR notation.\n");
 
 	if( nutscan_avail_snmp ) {
-<<<<<<< HEAD
-		printf("\nSNMP specific options:\n");
-		printf("  -F, --fingerprints-file <filename>: provide an additional list of SNMP fingerprints\n");
-
-=======
->>>>>>> d7227066
 		printf("\nSNMP v1 specific options:\n");
 		printf("  -c, --community <community name>: Set SNMP v1 community name (default = public)\n");
 
@@ -342,7 +325,6 @@
 			case 'D':
 				nut_debug_level++;
 				break;
-<<<<<<< HEAD
 
 #if WITH_DMFMIB
 			case 'z':
@@ -367,8 +349,6 @@
 				break;
 #endif /* WITH_DMFMIB */
 
-=======
->>>>>>> d7227066
 			case 'c':
 				if(!nutscan_avail_snmp) {
 					goto display_help;
@@ -582,7 +562,6 @@
 			nutscan_avail_snmp = 0;
 		}
 		else {
-<<<<<<< HEAD
 #if WITH_DMFMIB
 			if (dmfnutscan_snmp_dir != NULL) {
 				upsdebugx(quiet,"Scanning SNMP bus with DMF MIB support, using '%s', if possible.", dmfnutscan_snmp_dir);
@@ -592,9 +571,6 @@
 #else
 			upsdebugx(quiet,"Scanning SNMP bus with built-in MIBs only.");
 #endif
-=======
-			upsdebugx(quiet,"Scanning SNMP bus.");
->>>>>>> d7227066
 #ifdef HAVE_PTHREAD
 			upsdebugx(1,"SNMP SCAN: starting pthread_create with run_snmp...");
 			if( pthread_create(&thread[TYPE_SNMP],NULL,run_snmp,&snmp_sec)) {
@@ -773,14 +749,11 @@
 	upsdebugx(1,"SCANS DONE: free common scanner resources");
 	nutscan_free();
 
-<<<<<<< HEAD
 #if WITH_DMFMIB
 	upsdebugx(1,"SCANS DONE: free dynamic DMF-SNMP resources");
 	uninit_snmp_device_table();
 #endif
 
-=======
->>>>>>> d7227066
 	upsdebugx(1,"SCANS DONE: EXIT_SUCCESS");
 	return EXIT_SUCCESS;
 }