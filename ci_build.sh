#!/usr/bin/env bash

################################################################################
# This file is based on a template used by zproject, but isn't auto-generated. #
################################################################################

set -e

# Set this to enable verbose profiling
[ -n "${CI_TIME-}" ] || CI_TIME=""
case "$CI_TIME" in
    [Yy][Ee][Ss]|[Oo][Nn]|[Tt][Rr][Uu][Ee])
        CI_TIME="time -p " ;;
    [Nn][Oo]|[Oo][Ff][Ff]|[Ff][Aa][Ll][Ss][Ee])
        CI_TIME="" ;;
esac

# Set this to enable verbose tracing
[ -n "${CI_TRACE-}" ] || CI_TRACE="no"
case "$CI_TRACE" in
    [Nn][Oo]|[Oo][Ff][Ff]|[Ff][Aa][Ll][Ss][Ee])
        set +x ;;
    [Yy][Ee][Ss]|[Oo][Nn]|[Tt][Rr][Uu][Ee])
        set -x ;;
esac

case "$BUILD_TYPE" in
<<<<<<< HEAD
default|default-alldrv|default-spellcheck|default-nodoc|default-withdoc|"default-tgt:"*)
=======
default|default-alldrv|default-nodoc|default-withdoc|"default-tgt:"*)
>>>>>>> 8b9de96e
    LANG=C
    LC_ALL=C
    export LANG LC_ALL

    if [ -d "./tmp" ]; then
        rm -rf ./tmp
    fi
    if [ -d "./.inst" ]; then
        rm -rf ./.inst
    fi
    mkdir -p tmp .inst
    BUILD_PREFIX=$PWD/tmp
    INST_PREFIX=$PWD/.inst

    PATH="`echo "$PATH" | sed -e 's,^/usr/lib/ccache/?:,,' -e 's,:/usr/lib/ccache/?:,,' -e 's,:/usr/lib/ccache/?$,,' -e 's,^/usr/lib/ccache/?$,,'2`"
    CCACHE_PATH="$PATH"
    CCACHE_DIR="${HOME}/.ccache"
    export CCACHE_PATH CCACHE_DIR PATH
    HAVE_CCACHE=no
    if which ccache && ls -la /usr/lib/ccache ; then
        HAVE_CCACHE=yes
    fi

    if [ "$HAVE_CCACHE" = yes ] && [ -d "$CCACHE_DIR" ]; then
        echo "CCache stats before build:"
        ccache -s || true
    fi
    mkdir -p "${HOME}/.ccache"

    CONFIG_OPTS=()
    COMMON_CFLAGS=""
    EXTRA_CFLAGS=""
    EXTRA_CPPFLAGS=""
    EXTRA_CXXFLAGS=""

    is_gnucc() {
        if [ -n "$1" ] && "$1" --version 2>&1 | grep 'Free Software Foundation' > /dev/null ; then true ; else false ; fi
    }

    COMPILER_FAMILY=""
    if [ -n "$CC" -a -n "$CXX" ]; then
        if is_gnucc "$CC" && is_gnucc "$CXX" ; then
            COMPILER_FAMILY="GCC"
            export CC CXX
        fi
    else
        if is_gnucc "gcc" && is_gnucc "g++" ; then
            # Autoconf would pick this by default
            COMPILER_FAMILY="GCC"
            [ -n "$CC" ] || CC=gcc
            [ -n "$CXX" ] || CXX=g++
            export CC CXX
        elif is_gnucc "cc" && is_gnucc "c++" ; then
            COMPILER_FAMILY="GCC"
            [ -n "$CC" ] || CC=cc
            [ -n "$CXX" ] || CXX=c++
            export CC CXX
        fi
    fi

    if [ -n "$CPP" ] ; then
        [ -x "$CPP" ] && export CPP
    else
        if is_gnucc "cpp" ; then
            CPP=cpp && export CPP
        fi
    fi

    CONFIG_OPTS+=("CFLAGS=-I${BUILD_PREFIX}/include")
    CONFIG_OPTS+=("CPPFLAGS=-I${BUILD_PREFIX}/include")
    CONFIG_OPTS+=("CXXFLAGS=-I${BUILD_PREFIX}/include")
    CONFIG_OPTS+=("LDFLAGS=-L${BUILD_PREFIX}/lib")
    CONFIG_OPTS+=("PKG_CONFIG_PATH=${BUILD_PREFIX}/lib/pkgconfig")
    CONFIG_OPTS+=("--prefix=${BUILD_PREFIX}")
    CONFIG_OPTS+=("--sysconfdir=${BUILD_PREFIX}/etc/nut")
    CONFIG_OPTS+=("--with-udev-dir=${BUILD_PREFIX}/etc/udev")
    CONFIG_OPTS+=("--with-devd-dir=${BUILD_PREFIX}/etc/devd")
    CONFIG_OPTS+=("--with-hotplug-dir=${BUILD_PREFIX}/etc/hotplug")

    DO_DISTCHECK=yes
    case "$BUILD_TYPE" in
        "default-nodoc")
            CONFIG_OPTS+=("--with-doc=no")
            DO_DISTCHECK=no
            ;;
        "default-spellcheck")
            CONFIG_OPTS+=("--with-all=no")
            CONFIG_OPTS+=("--with-libltdl=no")
            CONFIG_OPTS+=("--with-doc=man=skip")
            DO_DISTCHECK=no
            ;;
        "default-withdoc")
            CONFIG_OPTS+=("--with-doc=yes")
            ;;
        "default-alldrv")
            # Do not build the docs and make possible a distcheck below
            CONFIG_OPTS+=("--with-doc=skip")
            CONFIG_OPTS+=("--with-all=yes")
            CONFIG_OPTS+=("--with-dmf=yes")
            ;;
        "default"|*)
            # Do not build the docs and tell distcheck it is okay
            CONFIG_OPTS+=("--with-doc=skip")
            ;;
    esac

    if [ "$HAVE_CCACHE" = yes ] && [ "${COMPILER_FAMILY}" = GCC ]; then
        PATH="/usr/lib/ccache:$PATH"
        export PATH
        if [ -n "$CC" ] && [ -x "/usr/lib/ccache/`basename "$CC"`" ]; then
            case "$CC" in
                *ccache*) ;;
                */*) DIR_CC="`dirname "$CC"`" && [ -n "$DIR_CC" ] && DIR_CC="`cd "$DIR_CC" && pwd `" && [ -n "$DIR_CC" ] && [ -d "$DIR_CC" ] || DIR_CC=""
                    [ -z "$CCACHE_PATH" ] && CCACHE_PATH="$DIR_CC" || \
                    if echo "$CCACHE_PATH" | egrep '(^'"$DIR_CC"':.*|^'"$DIR_CC"'$|:'"$DIR_CC"':|:'"$DIR_CC"'$)' ; then
                        CCACHE_PATH="$DIR_CC:$CCACHE_PATH"
                    fi
                    ;;
            esac
            CC="/usr/lib/ccache/`basename "$CC"`"
        else
            : # CC="ccache $CC"
        fi
        if [ -n "$CXX" ] && [ -x "/usr/lib/ccache/`basename "$CXX"`" ]; then
            case "$CXX" in
                *ccache*) ;;
                */*) DIR_CXX="`dirname "$CXX"`" && [ -n "$DIR_CXX" ] && DIR_CXX="`cd "$DIR_CXX" && pwd `" && [ -n "$DIR_CXX" ] && [ -d "$DIR_CXX" ] || DIR_CXX=""
                    [ -z "$CCACHE_PATH" ] && CCACHE_PATH="$DIR_CXX" || \
                    if echo "$CCACHE_PATH" | egrep '(^'"$DIR_CXX"':.*|^'"$DIR_CXX"'$|:'"$DIR_CXX"':|:'"$DIR_CXX"'$)' ; then
                        CCACHE_PATH="$DIR_CXX:$CCACHE_PATH"
                    fi
                    ;;
            esac
            CXX="/usr/lib/ccache/`basename "$CXX"`"
        else
            : # CXX="ccache $CXX"
        fi
        if [ -n "$CPP" ] && [ -x "/usr/lib/ccache/`basename "$CPP"`" ]; then
            case "$CPP" in
                *ccache*) ;;
                */*) DIR_CPP="`dirname "$CPP"`" && [ -n "$DIR_CPP" ] && DIR_CPP="`cd "$DIR_CPP" && pwd `" && [ -n "$DIR_CPP" ] && [ -d "$DIR_CPP" ] || DIR_CPP=""
                    [ -z "$CCACHE_PATH" ] && CCACHE_PATH="$DIR_CPP" || \
                    if echo "$CCACHE_PATH" | egrep '(^'"$DIR_CPP"':.*|^'"$DIR_CPP"'$|:'"$DIR_CPP"':|:'"$DIR_CPP"'$)' ; then
                        CCACHE_PATH="$DIR_CPP:$CCACHE_PATH"
                    fi
                    ;;
            esac
            CPP="/usr/lib/ccache/`basename "$CPP"`"
        else
            : # CPP="ccache $CPP"
        fi

        CONFIG_OPTS+=("CC=${CC}")
        CONFIG_OPTS+=("CXX=${CXX}")
        CONFIG_OPTS+=("CPP=${CPP}")
    fi

    # Build and check this project; note that zprojects always have an autogen.sh
    [ -z "$CI_TIME" ] || echo "`date`: Starting build of currently tested project..."
    CCACHE_BASEDIR=${PWD}
    export CCACHE_BASEDIR
    $CI_TIME ./autogen.sh 2> /dev/null
    $CI_TIME ./configure "${CONFIG_OPTS[@]}"

    case "$BUILD_TYPE" in
        default-tgt:*) # Hook for matrix of custom distchecks primarily
            BUILD_TGT="`echo "$BUILD_TYPE" | sed 's,^default-tgt:,,'`"
            echo "`date`: Starting the sequential build attempt for singular target $BUILD_TGT..."
            export DISTCHECK_CONFIGURE_FLAGS="${CONFIG_OPTS[@]}"
            $CI_TIME make VERBOSE=1 DISTCHECK_CONFIGURE_FLAGS="$DISTCHECK_CONFIGURE_FLAGS" "$BUILD_TGT"
            echo "=== Are GitIgnores good after 'make $BUILD_TGT'? (should have no output below)"
            git status -s || true
            echo "==="
            if git status -s | egrep '\.dmf$' ; then
                echo "FATAL: There are changes in DMF files listed above - tracked sources should be updated!" >&2
                exit 1
            fi
            if [ "$HAVE_CCACHE" = yes ]; then
                echo "CCache stats after build:"
                ccache -s
            fi
            echo "=== Exiting after the custom-build target 'make $BUILD_TGT' succeeded OK"
            exit 0
            ;;
<<<<<<< HEAD
        "default-spellcheck")
            [ -z "$CI_TIME" ] || echo "`date`: Trying to spellcheck documentation of the currently tested project..."
            # Note: use the root Makefile's spellcheck recipe which goes into
            # sub-Makefiles known to check corresponding directory's doc files.
            ( $CI_TIME make VERBOSE=1 SPELLCHECK_ERROR_FATAL=yes spellcheck )
            exit 0
            ;;
=======
>>>>>>> 8b9de96e
    esac

    ( echo "`date`: Starting the parallel build attempt..."; \
      $CI_TIME make VERBOSE=1 -k -j8 all; ) || \
    ( echo "`date`: Starting the sequential build attempt..."; \
      $CI_TIME make VERBOSE=1 all )

    echo "=== Are GitIgnores good after 'make all'? (should have no output below)"
    git status -s || true
    echo "==="
    if git status -s | egrep '\.dmf$' ; then
        echo "FATAL: There are changes in DMF files listed above - tracked sources should be updated!" >&2
        exit 1
    fi

    [ -z "$CI_TIME" ] || echo "`date`: Trying to install the currently tested project into the custom DESTDIR..."
    $CI_TIME make VERBOSE=1 DESTDIR="$INST_PREFIX" install
    [ -n "$CI_TIME" ] && echo "`date`: listing files installed into the custom DESTDIR..." && \
        find "$INST_PREFIX" -ls || true

    if [ "$DO_DISTCHECK" == "no" ] ; then
        echo "Skipping distcheck (doc generation is disabled, it would fail)"
    else
        [ -z "$CI_TIME" ] || echo "`date`: Starting distcheck of currently tested project..."
        (
        export DISTCHECK_CONFIGURE_FLAGS="${CONFIG_OPTS[@]}"
        $CI_TIME make VERBOSE=1 DISTCHECK_CONFIGURE_FLAGS="$DISTCHECK_CONFIGURE_FLAGS" distcheck

        echo "=== Are GitIgnores good after 'make distcheck'? (should have no output below)"
        git status -s || true
        echo "==="
        if git status -s | egrep '\.dmf$' ; then
            echo "FATAL: There are changes in DMF files listed above - tracked sources should be updated!" >&2
            exit 1
        fi
        )
    fi

    if [ "$HAVE_CCACHE" = yes ]; then
        echo "CCache stats after build:"
        ccache -s
    fi
    ;;
bindings)
    pushd "./bindings/${BINDING}" && ./ci_build.sh
    ;;
*)
    pushd "./builds/${BUILD_TYPE}" && REPO_DIR="$(dirs -l +1)" ./ci_build.sh
    ;;
esac<|MERGE_RESOLUTION|>--- conflicted
+++ resolved
@@ -25,11 +25,7 @@
 esac
 
 case "$BUILD_TYPE" in
-<<<<<<< HEAD
 default|default-alldrv|default-spellcheck|default-nodoc|default-withdoc|"default-tgt:"*)
-=======
-default|default-alldrv|default-nodoc|default-withdoc|"default-tgt:"*)
->>>>>>> 8b9de96e
     LANG=C
     LC_ALL=C
     export LANG LC_ALL
@@ -214,7 +210,6 @@
             echo "=== Exiting after the custom-build target 'make $BUILD_TGT' succeeded OK"
             exit 0
             ;;
-<<<<<<< HEAD
         "default-spellcheck")
             [ -z "$CI_TIME" ] || echo "`date`: Trying to spellcheck documentation of the currently tested project..."
             # Note: use the root Makefile's spellcheck recipe which goes into
@@ -222,8 +217,6 @@
             ( $CI_TIME make VERBOSE=1 SPELLCHECK_ERROR_FATAL=yes spellcheck )
             exit 0
             ;;
-=======
->>>>>>> 8b9de96e
     esac
 
     ( echo "`date`: Starting the parallel build attempt..."; \
