--- conflicted
+++ resolved
@@ -56,10 +56,7 @@
 ASCIIDOC_HTML_CHUNKED = user-manual.chunked \
 	developer-guide.chunked \
 	packager-guide.chunked \
-<<<<<<< HEAD
-=======
 	cables.chunked \
->>>>>>> 392097ac
 	FAQ.chunked
 
 ASCIIDOC_PDF = user-manual.pdf \
