DISTCLEANFILES =
EXTRA_DIST =

IMAGE_FILES = images/asciidoc.png \
	images/hostedby.png \
	images/nut_layering.png \
	images/nut-logo.png \
	images/note.png \
	images/warning.png \
	images/blue-arrow.png \
	images/simple.png \
	images/advanced.png \
	images/bigbox.png \
	images/bizarre.png \
	images/old-cgi.png

# Only track here the local deps
SHARED_DEPS = nut-names.txt daisychain.txt asciidoc.conf asciidoc.txt

USER_MANUAL_DEPS = acknowledgements.txt cables.txt config-notes.txt	\
 configure.txt download.txt documentation.txt features.txt history.txt	\
 outlets.txt scheduling.txt security.txt support.txt user-manual.txt

DEVELOPER_GUIDE_DEPS = contact-closure.txt design.txt developers.txt	\
 developer-guide.txt hid-subdrivers.txt macros.txt new-clients.txt	\
 new-drivers.txt net-protocol.txt nutdrv_qx-subdrivers.txt	\
 snmp-subdrivers.txt sock-protocol.txt

CABLES_DEPS = cables/apc-rs500-serial.txt	\
 cables/apc.txt cables/ge-imv-victron.txt cables/imv.txt		\
 cables/mgeups.txt cables/powerware.txt cables/repotec.txt		\
 cables/sms.txt

CABLES_IMAGES = images/cables/73-0724.png images/cables/940-0024C.jpg \
 images/cables/belkin-f6cx-rkm-xu-cable.jpg images/cables/Lansafecable.jpg \
 images/cables/mac-940-0024C.png images/cables/mge-66049.png \
 images/cables/mge-db9-rj12.jpg images/cables/mge-db9-rj45.jpg \
 images/cables/mge-usb-rj45.jpg \
 images/cables/SOLA-330.png

ALL_TXT_SRC = nut-names.txt daisychain.txt \
 $(USER_MANUAL_DEPS) $(DEVELOPER_GUIDE_DEPS) \
 $(CABLES_DEPS) FAQ.txt nut-qa.txt packager-guide.txt snmp.txt

NUT_SPELL_DICT = nut.dict
EXTRA_DIST += $(ALL_TXT_SRC) $(SHARED_DEPS) $(IMAGE_FILES) \
 $(CABLES_IMAGES) $(NUT_SPELL_DICT) \
 common.xsl xhtml.xsl chunked.xsl asciidoc.txt

ASCIIDOC_HTML_SINGLE = user-manual.html \
	developer-guide.html \
	packager-guide.html \
	cables.html \
	FAQ.html

ASCIIDOC_HTML_CHUNKED = user-manual.chunked \
	developer-guide.chunked \
	packager-guide.chunked \
	cables.chunked \
	FAQ.chunked

ASCIIDOC_PDF = user-manual.pdf \
	developer-guide.pdf \
	packager-guide.pdf \
	cables.pdf \
	FAQ.pdf

SUBDIRS = man
SUFFIXES = .txt .html .pdf

all: doc

doc: @DOC_BUILD_LIST@

pdf: $(ASCIIDOC_PDF)
# also build the HTML manpages with these targets
html-single: $(ASCIIDOC_HTML_SINGLE)
html-chunked: $(ASCIIDOC_HTML_CHUNKED)

clean-local:
	rm -rf *.pdf *.html *.chunked docbook-xsl.css *.bak

### TODO: automatic dependency generation
# Add other directory deps (not for local EXTRA_DIST) and generated contents
FULL_USER_MANUAL_DEPS = $(USER_MANUAL_DEPS) $(SHARED_DEPS) ../README \
	../INSTALL.nut ../UPGRADING ../TODO ../scripts/ufw/README
FULL_DEVELOPER_GUIDE_DEPS = $(DEVELOPER_GUIDE_DEPS) $(SHARED_DEPS) \
	../scripts/augeas/README ../TODO ../lib/README \
	../tools/nut-scanner/README

user-manual.html user-manual.chunked user-manual.pdf: $(FULL_USER_MANUAL_DEPS)
developer-guide.html developer-guide.chunked developer-guide.pdf: $(FULL_DEVELOPER_GUIDE_DEPS)
packager-guide.html packager-guide.chunked packager-guide.pdf: packager-guide.txt asciidoc.conf

# Note: without the "-v", asciidoc (circa 8.6.2) sometimes hangs when
# generating the chunked HTML. In this case, export the environment
# variable ASCIIDOC_VERBOSE to "-v", ie:
#   $ ASCIIDOC_VERBOSE=-v make
A2X_COMMON_OPTS = $(ASCIIDOC_VERBOSE) --attribute icons \
    --xsltproc-opts "--nonet" \
    --xsltproc-opts "--stringparam nut.localdate \"`TZ=UTC date +%Y-%m-%d`\"" \
    --xsltproc-opts "--stringparam nut.localtime \"`TZ=UTC date +%H:%M:%S`\"" \
    --xsltproc-opts "--stringparam nut.nutversion \"@PACKAGE_VERSION@\"" \
    --attribute iconsdir=$(srcdir)/images \
    --attribute=badges \
    --attribute=external_title \
    --attribute tree_version=@TREE_VERSION@ \
    -a toc -a numbered --destination-dir=.
# NOTE: a2x newer than 8.6.8 says "--destination-dir" is only valid for HTML.
# As of version 8.6.9 it lies, and the argument is required for our distcheck.
# For more details see issues https://github.com/asciidoc/asciidoc/issues/44
# and https://github.com/networkupstools/nut/pull/281 (in short, attempts
# to "fix" this warning broke NUT build). If this is to be retried later, see
# https://github.com/networkupstools/nut/pull/281/commits/fe17861c4ea12679b3ebfefa8a6d692d79d99f2d
# and do not forget to fix up docs/man/Makefile.am too ;)

# NOTE: a2x tends to copy some files into its working area, preserving original
# permissions. If those files are read-only in origin (e.g. packaged stylesheet
# or our resources coming from EXTRA_DIST) the next a2x can not overwrite it.
# Also note that such hoarding of files has potential to break parallel builds
# (or cause them to produce undefined results if some bad timing happens).
# As a brutal workaround for the former problem, we chmod. For second one we
# might try magic with .SEQUENTIAL recipe hints, but that is gmake-dependent.
.txt.html: common.xsl xhtml.xsl
<<<<<<< HEAD
	@chmod -R u+w .
	$(A2X) $(A2X_COMMON_OPTS) --attribute=xhtml11_format --format=xhtml --xsl-file=$(srcdir)/xhtml.xsl $<

.txt.chunked: common.xsl chunked.xsl
	@chmod -R u+w .
	$(A2X) $(A2X_COMMON_OPTS) --attribute=chunked_format --format=chunked --xsl-file=$(srcdir)/chunked.xsl $<

.txt.pdf: docinfo.xml
	@chmod -R u+w .
=======
	@if test -s "${builddir}/docbook-xsl.css" && test -r "${builddir}/docbook-xsl.css" && ! test -w "${builddir}/docbook-xsl.css" ; then chmod +w "${builddir}/docbook-xsl.css" ; fi
	$(A2X) $(A2X_COMMON_OPTS) --attribute=xhtml11_format --format=xhtml --xsl-file=$(srcdir)/xhtml.xsl $<

.txt.chunked: common.xsl chunked.xsl
	@if test -s "${builddir}/docbook-xsl.css" && test -r "${builddir}/docbook-xsl.css" && ! test -w "${builddir}/docbook-xsl.css" ; then chmod +w "${builddir}/docbook-xsl.css" ; fi
	$(A2X) $(A2X_COMMON_OPTS) --attribute=chunked_format --format=chunked --xsl-file=$(srcdir)/chunked.xsl $<

.txt.pdf: docinfo.xml
	@if test -s "${builddir}/docbook-xsl.css" && test -r "${builddir}/docbook-xsl.css" && ! test -w "${builddir}/docbook-xsl.css" ; then chmod +w "${builddir}/docbook-xsl.css" ; fi
>>>>>>> af0f99b5
	$(A2X) $(A2X_COMMON_OPTS) --attribute=pdf_format --format=pdf -a docinfo1 $<

if HAVE_ASPELL
# Non-interactively spell check all documentation source files.
# This is useful for Buildbot and automated QA processing
# FIXME: how to present output (std{out,err}, single file or per target)?
SPELLCHECK_SRC = $(ALL_TXT_SRC) ../README ../INSTALL.nut ../UPGRADING  ../NEWS \
	../TODO ../scripts/ufw/README ../scripts/augeas/README ../lib/README \
	../tools/nut-scanner/README

# Note: de-facto our documentation is beyond ASCII (at least in names of
# international committers). The grep tests below look if the aspell output
# contained something other than the OK lines (tagged with asterisk) and
# aspell's version (tagged with @) and if it did - those lines must be the
# spellcheck complaints. Empty OUT is ok.
# We also must indent the input, because certain piped-in characters are
# interpreted as commands, and seems this feature can not be turned off.
# See also http://aspell.net/man-html/Through-A-Pipe.html
# TODO: Is "grep -a" or "grep -b" (treat input as ascii/bin) portable enough?
# Is "egrep == grep -E" always valid? (maybe all a job for configure.ac)
# Set SPELLCHECK_ERROR_FATAL=no if there are some unavoidable issues
# due to spellchecking, to temporarily not fail builds due to this.
# For Travis CI in particular, see ci_build.sh in NUT codebase root.
SPELLCHECK_ERROR_FATAL = yes
SPELLCHECK_ENV_DEBUG = no
ASPELL_NUT_COMMON_ARGS = -p $(abs_srcdir)/$(NUT_SPELL_DICT)
ASPELL_NUT_COMMON_ARGS += -d en --lang=en --ignore-accents
ASPELL_NUT_COMMON_ARGS += --encoding=utf-8
ASPELL_ENV_LANG = en.UTF-8
ASPELL_OUT_NOTERRORS = (^[ \t]*[\*\@]|^$$)
spellcheck: 
	@if test "$(SPELLCHECK_ENV_DEBUG)" != no ; then \
		echo "ASPELL DEBUG : information about the setup follows:"; \
		LANG=$(ASPELL_ENV_LANG); LC_ALL=$(ASPELL_ENV_LANG); export LANG; export LC_ALL; \
		$(ASPELL) --help || true; \
		dpkg -l |grep -i aspell || true ; \
		echo "ASPELL automatic execution line is : ( sed 's,^\(.*\)$$, \1,' < docfile.txt | $(ASPELL) -a -t $(ASPELL_NUT_COMMON_ARGS) | egrep -b -v '$(ASPELL_OUT_NOTERRORS)' )" ; \
		echo "ASPELL proceeding to spellchecking job..."; \
	 else true; fi
	@FAILED="" ; LANG=C; LC_ALL=C; export LANG; export LC_ALL; \
	 for docsrc in $(SPELLCHECK_SRC); do \
		echo "  ASPELL   Spell checking on $$docsrc"; \
		OUT="`sed 's,^\(.*\)$$, \1,' < $$docsrc | $(ASPELL) -a -t $(ASPELL_NUT_COMMON_ARGS) 2>&1`" && \
			{ if test -n "$$OUT" ; then OUT="`echo "$$OUT" | grep -E -b -v '$(ASPELL_OUT_NOTERRORS)' `" ; fi; \
			  test -z "$$OUT" ; } || \
			{ echo "FAILED : Aspell reported errors here:" >&2 && echo "----- vvv" >&2 && echo "$$OUT" >&2 && echo "----- ^^^" >&2 && \
			  FAILED="$$FAILED $$docsrc"; } ; \
	 done ; \
	 if test -n "$$FAILED" ; then \
		echo "=====================================================================" ; \
		echo "FAILED automatic spellcheck for the following sources: $$FAILED" ; \
		echo "=====================================================================" ; \
		echo "Please 'cd $(abs_srcdir) && make spellcheck-interactive'"; \
		echo "to either fix document sources or update the dictionary of accepted"; \
		echo "words and spellings listed in the '$(NUT_SPELL_DICT)' file there."; \
		echo "Either way, please follow up by posting a pull request or a patch"; \
		echo "to integrate your fixes into the common NUT codebase."; \
		echo "=====================================================================" ; \
		test x"$(SPELLCHECK_ERROR_FATAL)" = xno || exit 1; \
		echo "NOTE: SPELLCHECK_ERROR_FATAL == no so this make does not break the build!"; \
		echo "=====================================================================" ; \
	 fi >&2 ; exit 0

# Interactively spell check all documentation source files below (so a human
# can edit the documentation errors and/or add words to custom dictionary).
# Note that here we do not restrain reported issues, so this might catch more
# than the automated test above.
spellcheck-sortdict: $(abs_builddir)/$(NUT_SPELL_DICT).sorted

# Note that the source file may be not overwritable (distcheck, cdrom, ...),
# so we'd ignore that failure. But the practical use-case is a developer's
# in-tree workspace, so we want the working copy of the dictionary fixed up
# for easy `git diff`ing if possible.
# Note also that "$(<F)" is not POSIX portable, so we spell out the name var :(
$(abs_builddir)/$(NUT_SPELL_DICT).sorted: $(abs_srcdir)/$(NUT_SPELL_DICT)
	@cp -pf $(abs_srcdir)/$(NUT_SPELL_DICT) $(abs_builddir)/$(NUT_SPELL_DICT).bak-pre-sorting
	@LANG=$(ASPELL_ENV_LANG); LC_ALL=$(ASPELL_ENV_LANG); export LANG; export LC_ALL; ( \
	    WORDLIST="`tail -n +2 < "$<" | sort | uniq`"; \
	    WORDCOUNT="`echo "$$WORDLIST" | wc -l`"; \
	    head -1 < "$<" | while read P L C E ; do echo "$$P $$L $$WORDCOUNT $$E"; break; done ; \
	    echo "$$WORDLIST"; \
	 ) > "$@"
	@cp -f "$@" "$(abs_builddir)/$(NUT_SPELL_DICT)"
	@if [ "$(abs_builddir)" != "$(abs_srcdir)" ] ; then \
	    cp -f "$@" "$<" || true ; \
	    cp -f "$(abs_builddir)/$(NUT_SPELL_DICT).bak-pre-sorting" "$(abs_srcdir)/" || true ; \
	 fi

DISTCLEANFILES += $(NUT_SPELL_DICT).bak-pre-sorting .$(NUT_SPELL_DICT).sorted $(NUT_SPELL_DICT).sorted

spellcheck-interactive: 
	@FAILED="" ; for docsrc in $(SPELLCHECK_SRC); do \
		echo "Spell checking on $$docsrc"; \
		LANG=$(ASPELL_ENV_LANG) LC_ALL=$(ASPELL_ENV_LANG) $(ASPELL) check $(ASPELL_NUT_COMMON_ARGS) $$docsrc || \
			FAILED="$$FAILED $$docsrc"; \
	done ; \
	if test -n "$$FAILED" ; then \
		echo "FAILED interactive spellcheck for the following sources: $$FAILED" >&2 ; \
		exit 1; \
	fi ; exit 0
	$(MAKE) spellcheck-sortdict
	@echo "------------------------------------------------------------------------"; \
	 echo "Custom dictionary file $(NUT_SPELL_DICT) may have been updated now."; \
	 echo "Use 'git add -p docs/$(NUT_SPELL_DICT) && git checkout -- docs/$(NUT_SPELL_DICT) && make spellcheck-sortdict && git add -p docs/$(NUT_SPELL_DICT)'"; \
	 echo "to review changes (please DO NOT REMOVE LINES that aspell chose to drop,"; \
	 echo "because other systems might not know these words in their system dictionaries)"; \
	 echo "------------------------------------------------------------------------"
else !HAVE_ASPELL
spellcheck:
	@echo "Documentation spell check not available since 'aspell' was not found."
spellcheck-interactive:
	@echo "Documentation spell check not available since 'aspell' was not found."
endif !HAVE_ASPELL

.PHONY: html html-single pdf<|MERGE_RESOLUTION|>--- conflicted
+++ resolved
@@ -122,17 +122,6 @@
 # As a brutal workaround for the former problem, we chmod. For second one we
 # might try magic with .SEQUENTIAL recipe hints, but that is gmake-dependent.
 .txt.html: common.xsl xhtml.xsl
-<<<<<<< HEAD
-	@chmod -R u+w .
-	$(A2X) $(A2X_COMMON_OPTS) --attribute=xhtml11_format --format=xhtml --xsl-file=$(srcdir)/xhtml.xsl $<
-
-.txt.chunked: common.xsl chunked.xsl
-	@chmod -R u+w .
-	$(A2X) $(A2X_COMMON_OPTS) --attribute=chunked_format --format=chunked --xsl-file=$(srcdir)/chunked.xsl $<
-
-.txt.pdf: docinfo.xml
-	@chmod -R u+w .
-=======
 	@if test -s "${builddir}/docbook-xsl.css" && test -r "${builddir}/docbook-xsl.css" && ! test -w "${builddir}/docbook-xsl.css" ; then chmod +w "${builddir}/docbook-xsl.css" ; fi
 	$(A2X) $(A2X_COMMON_OPTS) --attribute=xhtml11_format --format=xhtml --xsl-file=$(srcdir)/xhtml.xsl $<
 
@@ -142,7 +131,6 @@
 
 .txt.pdf: docinfo.xml
 	@if test -s "${builddir}/docbook-xsl.css" && test -r "${builddir}/docbook-xsl.css" && ! test -w "${builddir}/docbook-xsl.css" ; then chmod +w "${builddir}/docbook-xsl.css" ; fi
->>>>>>> af0f99b5
 	$(A2X) $(A2X_COMMON_OPTS) --attribute=pdf_format --format=pdf -a docinfo1 $<
 
 if HAVE_ASPELL
