<<<<<<< HEAD
personal_ws-1.1 en 2434 utf-8
=======
personal_ws-1.1 en 2433 utf-8
>>>>>>> 53ab0cad
AAS
ACFAIL
ACFREQ
ACK
ACPI
ACPresent
ACrms
ADDR
ADDRCONFIG
ADDRINFO
ADK
ADKK
AEC
AEG
AES
AGM
AIX
APC's
API
APIs
APM
AQ
ARB
ARG
ARS
ATEK
ATR
ATT
ATX
ATs
AVL
AVR
AVRLCD
AWG
Ablerex
ActivePower
AdMiN
Agrain
AlarmStatus
AlarmsHelp
Albanese
Alcatel
Alexey
AllowOverride
Alm
AlmCPol
AlmEnbl
Ampère
Andreas
Andreassen
Andrzej
Angelone
Antonino
Apodaca
AppData
Arjen
Arkadiusz
Armin
Arnaud
Arnaud's
Aros
AsciiDoc
Asium
Ates
AudibleAlarmControl
AutoFrq
AutoMsg
AutoRst
Autobook
Autoconfigure
Autostartup
Axxium
BATGNn
BATNn
BATTDATE
BATTV
BATTVOLT
BBBB
BBHyst
BCD
BCHARGE
BCM
BD
BNT
BOH
BP
BQ
BRD
BTEST
BTIntervl
BTS
BTTime
BTV
BUZ
BYP
BZ
BZOFF
BZON
BackPro
BackUPS
BadPW
Bads
Baggesen
Bakos
Bartek
BattTstFail
BatteryA
BatteryB
BaudRt
BayTech
BeepTone
Belkin's
Benedikt
BestPort
BiWeekly
Bieringer
BigServers
BlaXwan
BlackOut
BladeUPS
Bo
Bohe
Borns
Borri
Bouissou
Bourne
Boutell's
Brabec
Breiland
Brownell
Bs
Buildbot
Bxx
ByPass
CA's
CABAC
CAs
CBLimit
CCC
CCCC
CERTHOST
CERTIDENT
CERTREQUEST
CERTVERIF
CEST
CHRG
CLI
CLOCAL
CMDDESC
CMDSCRIPT
CN
COMLI
COMMBAD
COMMFAULT
COMMOK
CONTEXTs
CPAN
CPM
CPUs
CRC
CREAD
CROSSTALK
CSS
CSUM
CTB
CUDA
CVE
CXR
Casar
CentOS
Centralion
ChangeLog
ChargdV
Chatziathanassiou
CheckUPS
Checksum
Chiou
Chu
Cichowski
Claesson
CodingStyle
Colombier
Comfo
ConITm
ConVTm
ConfigVoltage
ConnectUPS
Corbelli
Corbolante
Coutadeur
CrestF
Ctrl
Cuvellard
Cyber
CyberPower
Cygwin
DATACABLE
DATAPATH
DCE
DDD
DDDDD
DDF
DEADTIME
DEBUGOUT
DELCMD
DELENUM
DELINFO
DELRANGE
DES
DESTDIR
DISCHRG
DN
DOCTYPE
DOMAINs
DPC
DRIVERLIST
DS
DSA
DSHUTD
DSL
DTE
DUMPALL
DUMPDONE
DWAKE
DWITH
DX
Daniele
DataRoom
Dbnc
DeepTstFail
Defensor
DeltaUPSv
DeviceID
DeviceKit
Dharm
DiSplay
Diehl
Dietze
Digitus
Dly
Dmitry
DocBook
Doxygen
Dynamix
Dynex
EAGAIN
EE
EEPROM
EG
EL
ELCD
ENV
EOF
EPERM
EPO
EPS
ESC
ESV
ESXi
ETIME
EUROCASE
EXtreme
Edlman
Edmundsson
Edscott
Effekta
Egys
Ekkehard
Electrys
Elio
Elizarov
Eltek
Emilien
EmmmmDnnnnn
Energia
EnergySaving
EpbrashcDoegfl
Eqls
EqlzInvl
EqlzTm
Erikson
Eriksson
FEMEA
FFF
FH
FINALDELAY
FIPS
FIXME
FO
FOREACHUPS
FPT
FREEADDRINFO
FREHn
FRELn
FRU
FTS
FTUPS
FV
Faber
Fabio
Fabrice
Fairstone
FaltSens
Farkas
Feldman
Ferrups
Fideltronic
Fideltronik
Fiskars
FlossMetrics
Forza
Frama
FreeBSD
FreeDesktop
FreeIPMI
FreqSens
Frolov
FullLoad
GES
GETADDRINFO
GKrellM
GND
GPL
GPSER
GTK
GUIs
GWD
GXE
GXT
Gabor
Gammons
Gandi
Gaspar
Gathman
GenTestFail
Gert
GetUPSVars
Ghali
Giese
Gilles
GitHub
GitHub's
Gnd
Goebl
Golang
Gomes
Goncalves
Gordeev
Gough
Grafenthal
Gtec
GuardEnd
GuardSt
GuideBook
Guillen
HB
HC
HEADs
HEHn
HELn
HFILE
HIDIOCINITREPORT
HITRANS
HMAC
HOSTSYNC
HOWTO
HPS
HPUX
HREF
HUPCL
HV
HVT
HW
Hajduch
Hanno
Harnhammar
Havard
Heavner
Hessenflow
HiBox
HiFreq
HighBatt
Hlavinka
Holger
Hoogervorst
Hough
Hurd
Håvard
IANA
ID's
IDEN
IDentifiers
IFBETWEEN
IFSUPP
IGN
IMG
INADDR
INFOSIZE
INIGO
INNO
INSTCMDDESC
INTERNETOFFICE
INTL
INV
INVOLT
IPAR
IPBX
IPs
IPv
IRIX
ITEMP
IVT
IZ
Infosec
Innova
Integrators
InvCDly
InvCPol
InvMin
Invensys
InverterV
Invter
Ioannou
JAWAN
JBus
JKL
JSON
JW
Jageson
Jarosch
Jasuny
JavaScript
Javadoc
Javascript
Joon
Jumpered
KNutClient
KNutSetting
KOLFF
KRT
Kain
Kaminski
Kanji
Kazutoshi
Kebo
Keor
Kersey
KeyClic
Kia
Kierdelewicz
Kirill
Kjell
Klimov
Kolodziej
Korensky's
Korte
Kralewski
Kroll
Krpec
Kx
LASTXFER
LBT
LCDRM
LCDRTXL
LDADD
LDFLAGS
LDLC
LDRIVER
LEDs
LH
LIBGD
LIBNEON
LIBNETSNMP
LIBOPENSSL
LIBPOWERMAN
LIBSSL
LIBUPSCLI
LINEFREQ
LINEINT
LINEV
LISTINSTCMD
LISTRW
LISTVARS
LOADPCT
LOCKFN
LOTRANS
LUA
LVT
LYONN
Lacerda
Lallement
LanSafe
Lansafecable
Laventhol
Legrand
Lepple
Levente
LineA
LineB
LineSens
Lintian
Lite's
LowBatt
LowFreq
LowRntm
LowRuntime
Loyer
Ltr
Lucent
Lygre
Lynge
MANPATH
MAXAGE
MAXCONN
MAXLINEV
MBATTCHG
MCOL
MCU
MEGATAEC
MH
MIBs
MINLINEV
MINSUPPLIES
MINTIMEL
MLH
MMM
MMMMMMMMMMMMMMM
MNU
MONITORed
MPSU
MQ
MSI
MacKenzie's
MacOS
Magalhaes
MagalhÃ
Magalhães
Maint
Makefile
Makefiles
Malkiewicz
Mandriva
Marcio
Marek
MariaDB
Martinezgarza
Martín
Marzouk
Massimo
MaxACVI
MaxACVO
MaxDCV
McKinnon
Megaline
Metheringham
Michal
Michalkiewicz
MicroDowell
Microline
Micropower
Microsol
Mikiewicz
Milkov
MinACVI
MinACVO
MinDCV
MiniCOL
MiniGuard
Minislot
Moar
Modbus
MonAMI
MonUPS
Monett
Morioka
Morozov
Moskovitch
Mozilla
Msg
Multiplug
MyCompany
MyPasSw
MySQL
MyState
NAK
NAS
NBF
NETVER
NETVERSION
NFS
NHS
NMC
NMCs
NMS
NNNNN
NNNNNNN
NNNNNNNN
NNNNNNNNNN
NNNNNNNNNNNNNNNNNNN
NOAUTH
NOCOMM
NOCOMMWARNTIME
NOMBATTV
NOMINV
NOMOUTV
NOMPOWER
NONBLOCK
NONUT
NOP
NOPARENT
NOTIFYCMD
NOTIFYFLAG
NOTIFYFLAGS
NOTIFYMSG
NQA
NTP
NUT's
NVA
NX
Nadav
Nagios
Nash
NaturalDocs
Necedah
NetBSD
NetPro
NetServer
NetUps
Netman
Neus
Niels
Niklas
Niro
Nobreaks
Nom
NomDCV
NomVIn
NomVOut
Novell
NrLoBatt
NutException
Nxx
OAH
OC
ODH
OEM
OEM'ed
OID
OIDs
OLHVT
OMNIVS
OMNIVSINT
ONF
ONV
OSs
OUTPUTV
OUTVOLT
OV
Oden
OffTime
OffTmDays
Ohloh
Oldworld
Olli
Omni
OmniGuard
OmniSmart
OnLine
OnTime
OnTmDays
OneAC
OpenBSD
OpenIndiana
OpenSSL
OpenSolaris
OpenSource
OpenUPS
Opengear
Opengear's
Opensource
Opti
OptiUPS
Orvaldi
Orzechowski
OutputOverload
OvrLds
PBT
PBTn
PBTnn
PC
PC's
PDC
PDUs
PDX
PEX
PFCLCD
PGFn
PGP
PGRn
PHP
PHVn
PINGs
PINN
PIPEFN
PLD
PLL
PLVn
POLLFREQALERT
POMode
POWERDOWNFLAG
POWEREX
POWERLINE
PPD
PPDn
PPDnnn
PPP
PPPPPPPPPP
PSA
PSD
PSFn
PSGPSER
PSKxn
PSSENTR
PSUs
PSX
PV
PWLv
PWR
PaaS
Pac
Parisi
Patrik
Pavel
Pawe
PbAc
Perriault
Petri
Petter
Pezzini
Phasak
PhaseWin
PhoenixContact
PhoenixTec
Phoenixtec
Plesser
PnP
Pohle
PointBre
Pos
Potrans
Poush
PowerAlert
PowerCOM
PowerChute
PowerCom
PowerES
PowerKinetics
PowerMIB
PowerMac
PowerMan
PowerMust
PowerNet
PowerOff
PowerPC
PowerPS
PowerPal
PowerPanel
PowerShare
PowerShield
PowerSure
PowerTech
PowerTrust
PowerVS
PowerVault
PowerWalker
PowerWare
Powerchute
Powerwell
Prachi
PresentStatus
Procomm
ProductID
Prynych
PwrOut
PyGTK
PyNUT
PyNUTClient
QBDR
QBT
QBV
QBYF
QBYV
QE
QFLAG
QFRE
QGR
QGS
QHE
QID
QLDL
QMD
QMF
QMOD
QP
QPAR
QPD
QQ
QQQ
QRI
QSKTn
QSKn
QVFW
QWS
Quette
RAIDiator
RBWARNTIME
RDLCK
RDNT
RDWR
README
REDi
REPLBATT
REQSSL
RETPCT
RK
RMCARD
RMXL
RNF
RNG
ROF
RPC
RPMdrake
RPT
RRR
RSA
RSM
RST
RTXL
RUPS
RWD
Rackmount
Radek
RatedVA
RatedWatts
ReadyNAS
RealSmart
RedHat
Redhat
RefNom
Reinholdtsen
Remi
Rene
René
Repoteck
Richthof
Rickard
Riihikallio
Rik
RntmK
Rocketfish
Rodrigues
Rodríguez
Rucelf
RxD
RxHs
SAI
SCM
SCO
SCR
SDA
SDE
SDR
SDRnnnnn
SDT
SELFTEST
SENTR
SERIALNO
SERVER's
SETFL
SETINFOs
SETLK
SFTWTMS
SG
SGI
SHA
SHUTDOWNCMD
SIG
SIGHUP
SIGINT
SIGPIPE
SIGPWR
SIGTERM
SIGUSR
SKOFFn
SKONn
SKP
SKU
SL
SMALLBUF
SMBUS
SMF
SMK
SMT
SMTP
SMX
SNMPv
SOCKADDR
SOCKLEN
SOFF
SOLA
SOLA's
SOV
SPECs
SPLY
SPS
SRC
SSSS
STARTTLS
STB
STESTI
STI
STO
STP
SURTD
SUSE
SX
SXI
SXL
SafeNet
Salvia
Sawatzky
Schoch
Schonefeld
Schroder
Sekury
Selinger
Senoidal
Sep
Serv
Shara
Shaul
ShdnDbnc
ShdnDly
ShdnPol
Shutdn
Sibbald
Sicon
Sidorov
Signetic
Silvino
Sistem
Sistemas
Slackware
SmartBoost
SmartCell
SmartOnline
SmartPro
SmartSlot
SmartTrim
SmartUPS
Smelkov
SnR
SnRm
Socomec
Sola
Solaris
Soltec
Soltys
SomeVendor
Soyntec
Spanier
Spiros
Sporbeck
SquareOne
Stanislav
StatePath
Stefano
Stimits
Suatoni
SuperPower
Sweex
Symmetra
Synology
SysHrs
Sysgration
SystemIO
Systeme
Szady
TBR
TCIFLUSH
TCIOFLUSH
TCSANOW
TEMPC
TEMPF
TIMELEFT
TIOCM
TIOCMBIC
TIOCMBIS
TLS
TODO
TRYSSL
TSR
TST
TT
TTT
TXF
TXV
TXVxx
TapSwDly
TapSwPh
TcpClient
Technic
Tecnoware
Tefft
TeleCom
Telecom
Televideo
TeraStation
Teurlings
Thanos
Thecus
Theodor
Thierry
Tigra
Tnn
Tomek
TopGuard
Toth
Tripp
TrippLite
Tru
Tx
TxD
TxHS
UBD
UBR
UDP
UID
UIDA
UINT
UNKCOMMAND
UNV
UPGUARDS
UPOII
UPS's
UPSCONN
UPSDESC
UPSHOST
UPSLC
UPScode
UPSes
UPSilon
UPSonic
UPSs
UPStation
UPower
USBDEVFS
USV
USVs
UTC
UTalk
UUU
UX
Ulf
Unices
Unitek
Upsonic
Ut
V'ger
VARDESC
VARTYPE
VAout
VER
VERFW
VFI
VIB
VMIN
VMware
VNC
VSN
VTIME
VV
VVV
Vaclav
Valderen
Vdc
VendorID
Viewpower
Viewsonic
Viktor
Vout
Václav
WALKMODE
WELI
WMNut
WS
WSE
WTU
Waldie
WhizBang
Wikipedia
WinNUT
WinPower
Wireshark
WordFmt
Wrede
XAU
XC
XCP
XLA
XOFF
XON
XP
XPPC
XSL
XT
XUPS
XXXX
XYZ
Xfer
XferDly
XfmrRes
Xpert
Xups
Xymon
YQ
YV
YY
YYYYMMDD
YZ
Yukai
Yunto
ZZZZZZZZ
Zaika
Zampieri
Zawadzki
abcd
acVoltsIn
acVoltsout
acampsiOut
acampsiout
acl
acpi
acquisited
acvoltsin
acvoltsout
adb
addcmd
addenum
addinfo
addrange
adkorte
admin's
adminbox
advorder
ae
af
aggregator
ai
al
ala
alarmcenables
alarmconpolarity
alarmlog
alarmshelp
alarmstatus
alarmtest
alertset
alioth
alist
alloc
allowfrom
altinterface
altpidpath
anded
aod
aon
ap
apc
apcc
apcd
apcevilhack
apcsmart
apctest
apcupsd
aphel
ar
arg
argc
args
argv
asapm
ascii
asciidoc
asem
async
atcl
ats
aug
augeas
augparse
augtest
augtool
auth
authNoPriv
authPassword
authPriv
authProtocol
authType
autoadjust
autoboot
autoconf
autodetect
autodetected
autodetection
autofrequency
automagically
automake
automessage
autoreconf
autorestart
autosaving
autostart
autowidth
auxdata
avahi
avr
awd
bAlternateSetting
backend
backgrounding
backport
backported
backupspro
badpassword
batchable
batt
battcap
batteryPercentage
battext
battlow
battnumb
battpacks
batttestinterval
batttesttime
battvoltmult
battvolts
baudrate
baytech
baz
bbh
bcmxcp
bd
beepertone
belkin
belkinunv
bestfcom
bestfort
bestfortress
bestuferrups
bestups
bigbox
bigone
bigserver
bigups
bindir
bitmapped
bitwise
bn
boostvoolts
bootable
bp
bsv
bt
bti
btnG
btt
buckboosthyst
buckvolts
buf
buflen
bugfix
bugfixes
buildbots
bv
bypassvolts
byv
cablepower
calloc
cbl
cblimit
cd
cerr
certfile
certname
certpasswd
certpath
certutil
certverify
cfacaod
cfacaon
cfacvid
cfacvin
cfacvod
cfacvon
cfdcvd
cfdcvn
cflag
cflags
cgi
cgipath
chargedvbattery
chargermode
chargetime
charset
checksum
chgrp
chmod
chown
christoph
chroot
chrooted
chrooting
chroots
chunked
chunking
chv
ci
cidr
clav
clearalarms
clearhistory
clearlogs
clearpassword
clepple
clicky
clueful
cmd
cmdline
cmdname
cmdparam
cmds
cmdvartab
codebase
codepath
coldstarts
collectd
colspan
command's
commandlen
compat
conf
config
configs
configureaz
configureaza
confpath
consolecontrol
const
constantitime
constantvtime
constatus
contdisplay
contstatus
coreutils
cout
coverity
cp
cpqpower
cpsups
cr
crestfactor
crlf
cron
crt
crw
cshdelay
cts
ctypes
cua
cuaa
customizations
cvt
cx
cyberpower
d'un
da
daisychain
daisychained
datacenter
datadir
datagrams
dataok
datasheet
datastale
dayofweek
dblatex
dcd
dcn
ddl
de
deUNV
debian
debouncing
deci
decrement
decrypt
defun
dep
dephasing
deps
desc
deschis
desde
dev
devd
devel
devscan
dfl
dipsw
dir
disp
distcheck
distro
dl
dll
dlopen
dmesg
dnl
dockapp
docs
dod
dpkg
dq
driverexec
drivername
driverpath
drv
drvctl
drvpath
drwxr
drwxrwx
ds
dsr
dstate
dt
dtr
dumbterm
dummycons
dummypass
dummyups
dv
ePDU
ePDUs
eaton
ec
echoback
eco
edb
edl
ei
emacs
endchar
enddate
endian
endif
endl
energizerups
energysave
english
enum
ep
epdu
epodebounce
epodelay
epop
epopolarity
eq
equalizeinterval
equalizetime
equalizevolts
errno
esac
esupssmart
et
etapro
ev
everups
everyone's
everything's
evilhack
executables
execve
extendedhistory
extradata
fabula
facto
fatalx
faultsensitivity
fc
fcntl
fd
fds
fe
fenton
fentonups
ffff
fi
fieldset
figlineint
figoffline
figonline
filename
filenames
filesystem
filesystems
firewalling
firmwares
flts
fmt
footnoteref
forcessl
formatconfig
formatparam
fp
freeipmi
freqsensitivity
frob
frontends
fs
fsd
fuji
fullload
gamatronic
gcc
gd
gd's
gdlib
ge
genericsups
genericups
genesisII
gentoo
gestion
getDescription
getDevice
getValue
getVariable
getopt
getvar
gitignore
gitk
gmail
gmake
gnuplot
google
goto
gotos
gpg
groupname
guardpend
guardpstart
guestimate
guez
gufw
gui
gz
gzip
hal
hardcoded
hb
hcl
hg
hh
hibernate's
hiddev
hidparser
hidups
highbattery
highfrequency
hostname
hostnames
hotplug
hotplugging
htaccess
html
htmlpath
http
httpd
https
huawei
iBox
iDowell
iManufacturer
iSerial
iUSB
ib
ibattery
icd
icp
idProduct
idVendor
ident
identifymessage
idleload
idm
ie
ietf
ifdef
ifndef
ignorelb
ignoreoff
ignoresab
ignset
illumos
im
imv
includedir
inductor
infos
infoval
inh
init
init's
initctl
initinfo
initscripts
initups
inline
instcmd
instcmds
intercharacter
internet
interoperability
interoperate
interoperating
interprocess
interruptonly
interruptsize
invcontdelay
invcontpolarity
inverter
inverterlog
inverterminutes
invertervolts
io
iostream
ip
ipE
ipF
ipmi
ipmipsu
ippon
ipv
isbmex
iso
ivtscd
jNUT
jNut
jNutWebAPI
journalctl
jpg
jpgraph
json
kVA
kadets
kaminski
kde
keyclick
keyout
killall
killpower
kludgy
kr
krauler
ktrace
labcd
lan
langid
lasaine
ld
len
lf
libaugeas
libc
libcommon
libdir
libexec
libhid
libhidups
libi
libltdl
libmodbus
libnss
libnut
libnutclient
libnutconfig
libnutscan
libpng
libre
libs
libsnmp
libtool
libupsclient
libusb
libwrap
libxxx
liebert
liebertgxt
linesensitivity
linevoltage
linkdoc
linux
listdef
littleguy
lk
lm
ln
loadPercentage
localhost
localtime
lockf
lockwashers
logfacility
logfile
login
logins
logout
logrotate
longterm
lookup
loopback
lowbatt
lowbattery
lowfrequency
lowruntime
lowvoltsout
lr
lsusb
lu
lvo
lxml
lxyz
mA
mDNS
mS
macaddr
macosx
mailx
maintainer's
maj
makevartable
mandir
manpage
manpages
masterguard
maxacvi
maxacvo
maxd
maxdcv
maxlength
maxreport
maxretry
maxstartdelay
maxva
maxvalue
maxvi
maxvo
md
mdadm
mecer
megatec
memset
merchantability
metasys
methodOfFlowControl
mge
mgeups
mgexml
mgmt
mib
mibs
microcontroller
microdowell
microlink
middleware
minacvi
minacvo
mincharge
mindcv
minicol
minruntime
mins
minutalk
minva
minvalue
minvi
minvo
misconfigured
mkdir
mmap
mmddyyyy
mn
modbus
modelname
monmaster
monpasswd
monslave
monuser
morbo
multi
multilink
multimeter
multimon
mustek
mv
myauthenticationpassphrase
mybox
mydev
mydevice
mydomain
mydriver
myhostname
mypass
mypassword
myprivatepassphrase
mysecurityname
myups
myupsname
nabcd
namespace
nanosleep
nashkaminski
natively
nb
nbr
nd
ndcv
nearlowbattery
netcat
netclient
netserver
netvision
networkupstools
netxml
newapc
newhidups
newmge
newvictronups
nf
ng
nhnl
nielchiano
nitram
nl
nlb
nn
nnn
noAuthNoPriv
nobody's
noflag
nohang
noimp
noinst
nolock
nomacvoltsin
nomacvoltsout
nombattvolt
nomdcvolts
nomfrequency
noout
norating
notAfter
notifyme
notifytype
notransferoids
novendor
nowait
nowarn
np
nss
ntUPSd
num
numOfBytesFromUPS
numa
numlogins
numq
nutclient
nutdev
nutdrv
nutmon
nutscan
nutsrv
nutupsdrv
nutvalue
nvi
nvo
odette
odt
offdelay
offsite
offt
offtimedays
oftd
oids
ok
ol
oldmac
oldmge
oldnut
onbatt
onbattwarn
onclick
ondelay
oneac
online
ont
ontd
ontimedays
ontiniedays
openSUSE
openlog
opensolaris
openssl
optiups
oq
otherprotocols
pF
paramkeywords
parsable
parseconf
passname
passwd
passwordlevel
pathname
pathnames
pc
pconf
pcs
pdf
pdu
pe
peername
pem
perl
pfy
ph
phasewindow
phoenixcontact
pid
pidpath
pinout
pinouts
pkg
pkgconfig
plaintext
plugin
plugnplay
pmset
pmu
png
pnp
pollable
pollfreq
pollinterval
pollonly
popa
portname
powercom
powerdev
powerdown
powerfactor
powerman
powermand
powermust
powernet
poweroff
powerofftime
poweronmode
powerontime
powerouts
powerpal
powerpanel
powerup
powervalue
powerware
pprint
ppro
pre
prepended
preprocess
preprocessing
preprocessor
prerelease
pretentiousVariableNamingSchemes
prgshut
printf
privPassword
privProtocol
probu
proc
productid
prog
psu
pw
pwl
pwro
px
pxgx
py
pydoc
pynut
qa
qfs
qgs
qpi
qs
queequeg
qx
qx's
qxflags
rD
rackmount
raritan
ratedva
ratedwatts
rb
readline
readonly
realpower
realups
rebase
rebased
rebasing
rebootdelay
rebranded
receivexhs
reconnection
reentrancy
refactoring
referencenominal
regex
reposurgeon
repotec
req
resistive
resync
ret
retrydelay
revdate
revnumber
rfc
rh
richcomm
riello
rj
rk
rkm
rktoy
rms
rn
ro
roadmap
rootca
rq
rqt
rsync
rts
runlevel
runtime
runtimecal
runtimek
runtimes
rva
rw
réseau
safenet
sbin
sbindir
scd
screenshot
screenshots
scriptname
sd
sdb
sddelay
sdl
sdorder
sdtime
sdtype
se
searchable
secLevel
secName
secretpass
securityLevel
securityName
sed
selftest
sendback
sendline
sendmail
ser
seria
serialnumber
servicebypass
setaux
setflags
setgid
setinfo
setpci
setpoint
setq
setuid
setvar
setvar's
sgs
shutdownArguments
shutdowndebounce
shutdowndelay
shutdownpolarity
shutdowntime
shutup
si
sigaction
sigmask
simplejson
simu
sitesearch
sizeof
skel
slavesync
slewrate
sm
smartups
sms
sn
snmp
snmpagent
snmpv
snmpwalk
snprintf
snprintfcat
sockdebug
solis
somepass
something's
sp
spanish
spellcheck
splitaddr
splitname
sr
srw
ss
ssl
stan
startIP
startdelay
startup
statepath
stayoff
stderr
stdlib
stdout
stdupsv
stopIP
str
strace
strarr
strcasecmp
strcat
strchr
strcpy
strdup
strerror
strftime
strlen
struct
structs
sts
stst
stylesheets
su
subcommand
subdirectories
subdirectory
subdriver
subdriver's
subdrivers
subdrv
submodule
submodules
subtree
sudo
suid
superset
sv
svc
svn
sw
symlink
symlinking
symlinks
sys
sysDescr
sysOID
sysObjectID
sysV
syscalls
sysconfdir
sysconfig
syslog
systemctl
systemd
systemdsystemunitdir
systemhours
systemmode
systemtest
sysutils
sysvinit
tabledef
tagname
tapswitchdelay
tapswitchphase
tbody
tcflush
tcgetattr
tcp
tcpdump
tcsetattr
td
tdriver
terminal's
termios
testime
testtime
testuser
th
timehead
timeline
timername
tiocm
tios
tmp
toolchain
topbot
tport
transmitxhs
tripplite
tripplitesu
troff
tsd
tty
ttyS
ttySx
ttyUSB
ttya
ttyb
ttyc
ttymode
ttyp
tuple
turnon
tw
tx
txt
typedef
uA
uD
uM
ua
uc
udev
udevadm
ufw
ugen
ukUNV
ul
un
undefine
undervoltage
unescaped
uninstall
uninterruptible
unistd
unitidentify
unmapped
unmounts
unpowered
unshutup
updateinfo
upexia
upsBypassCurrent
upsBypassPower
upsBypassVoltage
upsIdent
upsIdentModel
upsMIB
upsObjects
upsc
upscli
upsclient
upscmd
upscode
upscommon
upsct
upsd
upsd's
upsdebug
upsdebugx
upsdev
upsdrv
upsdrvctl
upsdrvsvcctl
upserror
upsfetch
upsgone
upsh
upsidentmodel
upsimage
upsload
upslog
upslogx
upsmon
upsmon's
upsmonuser
upsname
upsonbatt
upspasswd
upsrw
upssched
upssched's
upsset
upsstats
upstype
upsuser
uptime
urpmi
usb
usbconfig
usbfs
usbhid
usbmisc
usbups
usbus
usd
usec
userid
usermap
username
usernames
userspace
usleep
usr
utalk
uu
uucp
va
valgrind
validationSequence
valuelen
vaout
var's
varargs
varhigh
variable's
varlow
varname
varvalue
vbatt
vendorid
verifySourceSig
versa
victron
victronups
vid
vin
virtualization
vo
vod
voltronic
von
wDescriptorLength
wakeup
webserver
wf
whitespace
wiki
wmnut
wordformat
workflow
workspace
writability
writeinfo
writeups
xAAAA
xCC
xD
xFF
xXXXX
xYYYY
xZZZZ
xa
xaabbcc
xcalloc
xd
xferdelay
xff
xfff
xffff
xfmrresistance
xh
xhtml
xmalloc
xml
xmllint
xr
xrealloc
xsltproc
xstrdup
xu
xxxAP
xxxx
xxxxAP
youruid
yyy
zaac
zinto
zlib
zw
zwfa
zzz
Åstrand
Ørpetveit<|MERGE_RESOLUTION|>--- conflicted
+++ resolved
@@ -1,8 +1,4 @@
-<<<<<<< HEAD
 personal_ws-1.1 en 2434 utf-8
-=======
-personal_ws-1.1 en 2433 utf-8
->>>>>>> 53ab0cad
 AAS
 ACFAIL
 ACFREQ
