--- conflicted
+++ resolved
@@ -30,12 +30,9 @@
 
 #include "eaton-mib.h"
 
-<<<<<<< HEAD
-=======
 /* FIXME: split into multiple files (1 per snmp_info_t) and have XX_VERSION
  * per file */
->>>>>>> c703fa75
-#define EATON_APHEL_MIB_VERSION	"0.48"
+#define EATON_APHEL_MIB_VERSION	"0.49"
 
 /* APHEL-GENESIS-II-MIB (monitored ePDU)
  * *************************************
@@ -132,7 +129,6 @@
 	{ 2, "yes" },
 	{ 0, NULL }
 };
-
 #define DO_OFF		0
 #define DO_ON		1
 #define DO_CYCLE	2
@@ -236,11 +232,7 @@
 /* Eaton PDU-MIB - Marlin MIB
  * ************************** */
 
-<<<<<<< HEAD
-#define EATON_MARLIN_MIB_VERSION	"0.39"
-=======
-#define EATON_MARLIN_MIB_VERSION	"0.40"
->>>>>>> c703fa75
+#define EATON_MARLIN_MIB_VERSION	"0.41"
 #define EATON_MARLIN_SYSOID			".1.3.6.1.4.1.534.6.6.7"
 #define EATON_MARLIN_OID_MODEL_NAME	".1.3.6.1.4.1.534.6.6.7.1.2.1.2.0"
 
@@ -289,7 +281,6 @@
 	{ 30, "rf203p277" },
 	{ 0, NULL }
 };
-
 static info_lkp_t marlin_ambient_presence_info[] = {
 	{ -1, "unknown" },
 	{ 0, "no" },  /* disconnected */
@@ -435,6 +426,10 @@
 	/* inputCount.0; Value (Integer): 1
 	{ "input.phases", 0, 1, ".1.3.6.1.4.1.534.6.6.7.1.2.1.20.0", NULL, SU_FLAG_STATIC | SU_FLAG_SETINT, NULL, &input_phases }, */
 	/* Note: for daisychain mode, we must handle phase(s) per device, not as a whole */
+	/* OLDER FIXME: to be implemented
+	 * inputType.0.1	iso.3.6.1.4.1.534.6.6.7.3.1.1.2.0.1
+	 * singlePhase  (1), ... split phase, three phase delta, or three phase wye
+	 */
 	/* inputType.%i.1 = INTEGER: singlePhase (1) */
 	{ "input.phases", 0, 1, ".1.3.6.1.4.1.534.6.6.7.3.1.1.2.%i.1", NULL, SU_FLAG_STATIC, &marlin_input_type_info[0], NULL },
 
@@ -585,7 +580,6 @@
 	{ "outlet.%i.desc", ST_FLAG_RW | ST_FLAG_STRING, SU_INFOSIZE, ".1.3.6.1.4.1.534.6.6.7.6.1.1.3.%i.%i", NULL, SU_FLAG_STATIC | SU_FLAG_OK | SU_OUTLET | SU_TYPE_DAISY_1, NULL, NULL },
 	{ "outlet.%i.status", ST_FLAG_STRING, SU_INFOSIZE, ".1.3.6.1.4.1.534.6.6.7.6.6.1.2.%i.%i",
 		NULL, SU_FLAG_OK | SU_OUTLET | SU_TYPE_DAISY_1, &marlin_outlet_status_info[0], NULL },
-
 	/* FIXME: or use ".1.3.6.1.4.1.534.6.6.7.6.1.1.2.0.1", though it's related to groups! */
 	{ "outlet.%i.id", 0, 1, NULL, "%i", SU_FLAG_STATIC | SU_FLAG_ABSENT | SU_FLAG_OK | SU_OUTLET | SU_TYPE_DAISY_1, NULL, NULL },
 	/* FIXME: the last part of the OID gives the group number (i.e. %i.1 means "group 1")
@@ -613,12 +607,8 @@
 	{ "outlet.%i.voltage.high.critical", ST_FLAG_RW, 0.001, ".1.3.6.1.4.1.534.6.6.7.6.3.1.7.%i.%i", NULL, SU_FLAG_NEGINVALID | SU_OUTLET | SU_TYPE_DAISY_1, NULL, NULL },
 	{ "outlet.%i.power", 0, 1.0, ".1.3.6.1.4.1.534.6.6.7.6.5.1.2.%i.%i", NULL, SU_OUTLET | SU_TYPE_DAISY_1, NULL, NULL },
 	/* FIXME: handle non switchable units (only measurements), which do not expose this OID */
-<<<<<<< HEAD
-	{ "outlet.%i.switchable", ST_FLAG_STRING, SU_INFOSIZE, ".1.3.6.1.4.1.534.6.6.7.6.6.1.3.0.%i", "no", SU_FLAG_STATIC | SU_OUTLET | SU_FLAG_OK, &eaton_outlet_switchability_info[0], NULL },
-	{ "outlet.%i.type", ST_FLAG_STRING, SU_INFOSIZE, ".1.3.6.1.4.1.534.6.6.7.6.6.1.5.0.%i", "unknown", SU_FLAG_STATIC | SU_OUTLET, &eaton_outlet_type_info[0], NULL },
-=======
-	{ "outlet.%i.switchable", ST_FLAG_STRING, SU_INFOSIZE, ".1.3.6.1.4.1.534.6.6.7.6.6.1.3.%i.%i", "no", SU_FLAG_STATIC | SU_OUTLET | SU_FLAG_OK | SU_TYPE_DAISY_1, &outlet_switchability_info[0], NULL },
->>>>>>> c703fa75
+	{ "outlet.%i.switchable", ST_FLAG_STRING, SU_INFOSIZE, ".1.3.6.1.4.1.534.6.6.7.6.6.1.3.%i.%i", "no", SU_FLAG_STATIC | SU_OUTLET | SU_FLAG_OK | SU_TYPE_DAISY_1, &eaton_outlet_switchability_info[0], NULL },
+	{ "outlet.%i.type", ST_FLAG_STRING, SU_INFOSIZE, ".1.3.6.1.4.1.534.6.6.7.6.6.1.5.%i.%i", "unknown", SU_FLAG_STATIC | SU_OUTLET | SU_TYPE_DAISY_1, &eaton_outlet_type_info[0], NULL },
 
 	/* TODO: handle statistics
 	 * outletWh.0.1
@@ -673,6 +663,7 @@
 	/* groupVA.0.1 = Integer: 3132 */
 	{ "outlet.group.%i.power", 0, 1.0, ".1.3.6.1.4.1.534.6.6.7.5.5.1.2.%i.%i", NULL, SU_FLAG_NEGINVALID | SU_OUTLET_GROUP | SU_TYPE_DAISY_1, NULL, NULL },
 
+
 	/* instant commands. */
 	/* Notes:
 	 * - load.cycle might be replaced by / mapped on shutdown.reboot 
