--- conflicted
+++ resolved
@@ -36,11 +36,7 @@
 #include "usbhid-ups.h"
 #include "mge-hid.h"
 
-<<<<<<< HEAD
-#define MGE_HID_VERSION		"MGE HID 1.31"
-=======
 #define MGE_HID_VERSION		"MGE HID 1.32"
->>>>>>> 7ac6ad31
 
 /* (prev. MGE Office Protection Systems, prev. MGE UPS SYSTEMS) */
 /* Eaton */
