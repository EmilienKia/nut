/*  mge-hid.c - data to monitor Eaton / MGE HID (USB and serial) devices
 *
 *  Copyright (C)
 *        2003 - 2015 Arnaud Quette <arnaud.quette@free.fr>
 *        2015 Arnaud Quette <ArnaudQuette@Eaton.com>
 *
 *  Sponsored by MGE UPS SYSTEMS <http://www.mgeups.com>
 *
 *  This program is free software; you can redistribute it and/or modify
 *  it under the terms of the GNU General Public License as published by
 *  the Free Software Foundation; either version 2 of the License, or
 *  (at your option) any later version.
 *
 *  This program is distributed in the hope that it will be useful,
 *  but WITHOUT ANY WARRANTY; without even the implied warranty of
 *  MERCHANTABILITY or FITNESS FOR A PARTICULAR PURPOSE.  See the
 *  GNU General Public License for more details.
 *
 *
 *  You should have received a copy of the GNU General Public License
 *  along with this program; if not, write to the Free Software
 *  Foundation, Inc., 59 Temple Place, Suite 330, Boston, MA 02111-1307 USA
 *
 */

/* TODO list:
 * - better processing of FW info:
 *   * some models (HP R5000) include firmware.aux (00.01.0021;00.01.00)
 *   * other (9130) need more processing (0128 => 1.28)
 *   ...
 * - better handling of input.transfer.* (need dstate_addrange)
 * - outlet management logic (Ie, for outlet.X.load.{on,off}.delay
 * 		=> use outlet.X.delay.{start,stop}
 */

#include "main.h"		/* for getval() */
#include "usbhid-ups.h"
#include "mge-hid.h"

<<<<<<< HEAD
#define MGE_HID_VERSION		"MGE HID 1.40"
=======
#define MGE_HID_VERSION		"MGE HID 1.41"
>>>>>>> c703fa75

/* (prev. MGE Office Protection Systems, prev. MGE UPS SYSTEMS) */
/* Eaton */
#define MGE_VENDORID		0x0463

/* Dell */
#define DELL_VENDORID		0x047c

/* Powerware */
#define POWERWARE_VENDORID	0x0592

/* Hewlett Packard */
#define HP_VENDORID 0x03f0

/* AEG */
#define AEG_VENDORID 0x2b2d

/* Phoenixtec Power Co., Ltd */
#define PHOENIXTEC 0x06da

<<<<<<< HEAD
=======
/* IBM */
#define IBM_VENDORID 0x04b3

>>>>>>> c703fa75
#ifndef SHUT_MODE
#include "usb-common.h"

/* USB IDs device table */
static usb_device_id_t mge_usb_device_table[] = {
	/* various models */
	{ USB_DEVICE(MGE_VENDORID, 0x0001), NULL },
	{ USB_DEVICE(MGE_VENDORID, 0xffff), NULL },

	/* various models */
	{ USB_DEVICE(DELL_VENDORID, 0xffff), NULL },

	/* PW 9140 */
	{ USB_DEVICE(POWERWARE_VENDORID, 0x0004), NULL },

	/* R/T3000 */
	{ USB_DEVICE(HP_VENDORID, 0x1fe5), NULL },
	/* R/T3000 */
	{ USB_DEVICE(HP_VENDORID, 0x1fe6), NULL },
	/* various models */
	{ USB_DEVICE(HP_VENDORID, 0x1fe7), NULL },
	{ USB_DEVICE(HP_VENDORID, 0x1fe8), NULL },

	/* PROTECT B / NAS */
	{ USB_DEVICE(AEG_VENDORID, 0xffff), NULL },
	{ USB_DEVICE(PHOENIXTEC, 0xffff), NULL },
<<<<<<< HEAD
=======

	/* 6000 VA LCD 4U Rack UPS; 5396-1Kx */
	{ USB_DEVICE(IBM_VENDORID, 0x0001), NULL },
>>>>>>> c703fa75

	/* Terminating entry */
	{ -1, -1, NULL }
};
#endif

typedef enum {
	MGE_DEFAULT_OFFLINE = 0,
	MGE_PEGASUS = 0x100,
	MGE_3S = 0x110,
	/* All offline models have type value < 200! */
	MGE_DEFAULT = 0x200,	/* for line-interactive and online models */
	MGE_EVOLUTION = 0x300,		/* MGE Evolution series */
		MGE_EVOLUTION_650,
		MGE_EVOLUTION_850,
		MGE_EVOLUTION_1150,
		MGE_EVOLUTION_S_1250,
		MGE_EVOLUTION_1550,
		MGE_EVOLUTION_S_1750,
		MGE_EVOLUTION_2000,
		MGE_EVOLUTION_S_2500,
		MGE_EVOLUTION_S_3000,
	MGE_PULSAR_M = 0x400,		/* MGE Pulsar M series */
		MGE_PULSAR_M_2200,
		MGE_PULSAR_M_3000,
		MGE_PULSAR_M_3000_XL,
	EATON_5P = 0x500			/* Eaton 5P / 5PX series */
} models_type_t;

/* Default to line-interactive or online (ie, not offline).
 * This is then overriden for offline, through mge_model_names */
static models_type_t	mge_type = MGE_DEFAULT;

/* Countries definition, for region specific settings and features */
typedef enum {
	COUNTRY_UNKNOWN = -1,
	COUNTRY_EUROPE = 0,
	COUNTRY_US,
	/* Special European models, which also supports 200 / 208 V */
	COUNTRY_EUROPE_208,
	COUNTRY_WORLDWIDE,
	COUNTRY_AUSTRALIA,
} country_code_t;

static int		country_code = COUNTRY_UNKNOWN;

static char		mge_scratch_buf[20];

/* ABM - Advanced Battery Monitoring
 ***********************************
 * Synthesis table
 * HID data                                   |             Charger in ABM mode             | Charger in Constant mode
 * UPS.BatterySystem.Charger.ABMEnable        |                      1                      |            0
 * UPS.PowerSummary.PresentStatus.ACPresent   |           On utility          | On battery  | On utility | On battery
 * Charger ABM mode                           | Charging | Floating | Resting | Discharging | Disabled   | Disabled
 * UPS.BatterySystem.Charger.Mode             |     1    |    3     |   4     |      2      |     6      |    6
 * UPS.PowerSummary.PresentStatus.Charging    |     1    |    1     |   1     |      0      |     1      |    0
 * UPS.PowerSummary.PresentStatus.Discharging |     0    |    0     |   0     |      1      |     0      |    1
 *
 * Notes (from David G. Miller) to understand ABM status:
 * When supporting ABM, when a UPS powers up or returns from battery, or
 * ends the ABM rest mode, it enters charge mode.
 * Some UPSs run a different charger reference voltage during charge mode
 * but all the newer models should not be doing that, but basically once
 * the battery voltage reaches the charger reference level (should be 2.3
 * volts/cell), the charger is considered in float mode.  Some UPSs will not
 * annunciate float mode until the charger power starts falling from the maximum
 * level indicating the battery is truly at the float voltage or in float mode.
 * The %charge level is based on battery voltage and the charge mode timer
 * (should be 48 hours) and some UPSs add in a value that’s related to charger
 * power output.  So you can have UPS that enters float mode with anywhere
 * from 80% or greater battery capacity.
 * float mode is not important from the software’s perspective, it’s there to
 * help determine if the charger is advancing correctly.
 * So in float mode, the charger is charging the battery, so by definition you
 * can assert the CHRG flag in NUT when in “float” mode or “charge” mode.
 * When in “rest” mode the charger is not delivering anything to the battery,
 * but it will when the ABM cycle(28 days) ends, or a battery discharge occurs
 * and utility returns.  This is when the ABM status should be “resting”.
 * If a battery failure is detected that disables the charger, it should be
 * reporting “off” in the ABM charger status.
 * Of course when delivering load power from the battery, the ABM status is
 * discharging.
 */

#define			ABM_UNKNOWN  -1
#define			ABM_DISABLED  0
#define			ABM_ENABLED   1

/* Internal flag to process battery status (CHRG/DISCHRG) and ABM */
static int advanced_battery_monitoring = ABM_UNKNOWN;

/* Used to store internally if ABM is enabled or not */
static const char *eaton_abm_enabled_fun(double value)
{
	advanced_battery_monitoring = value;

	upsdebugx(2, "ABM is %s", (advanced_battery_monitoring==1)?"enabled":"disabled");

	/* Return NULL, not to get the value published! */
	return NULL;
}

static info_lkp_t eaton_abm_enabled_info[] = {
	{ 0, "dummy", eaton_abm_enabled_fun },
	{ 0, NULL, NULL }
};

/* Note 1: This point will need more clarification! */
# if 0
/* Used to store internally if ABM is enabled or not (for legacy units) */
static const char *eaton_abm_enabled_legacy_fun(double value)
{
	advanced_battery_monitoring = value;

	upsdebugx(2, "ABM is %s (legacy data)", (advanced_battery_monitoring==1)?"enabled":"disabled");

	/* Return NULL, not to get the value published! */
	return NULL;
}

static info_lkp_t eaton_abm_enabled_legacy_info[] = {
	{ 0, "dummy", eaton_abm_enabled_legacy_fun },
	{ 0, NULL, NULL }
};
#endif /* if 0 */

/* Used to process ABM flags, for battery.charger.status */
static const char *eaton_abm_status_fun(double value)
{
	/* Don't process if ABM is disabled */
	if (advanced_battery_monitoring == ABM_DISABLED) {
		/* Clear any previously published data, in case
		 * the user has switched off ABM */
		dstate_delinfo("battery.charger.status");
		return NULL;
	}

	upsdebugx(2, "ABM numeric status: %i", (int)value);

	switch ((long)value)
	{
	case 1:
		snprintf(mge_scratch_buf, sizeof(mge_scratch_buf), "%s", "charging");
		break;
	case 2:
		snprintf(mge_scratch_buf, sizeof(mge_scratch_buf), "%s", "discharging");
		break;
	case 3:
		snprintf(mge_scratch_buf, sizeof(mge_scratch_buf), "%s", "floating");
		break;
	case 4:
		snprintf(mge_scratch_buf, sizeof(mge_scratch_buf), "%s", "resting");
		break;
	case 6: /* ABM Charger Disabled */
		snprintf(mge_scratch_buf, sizeof(mge_scratch_buf), "%s", "off");
		break;
	case 5: /* Undefined - ABM is not activated */
	default:
		/* Return NULL, not to get the value published! */
		return NULL;
	}

	upsdebugx(2, "ABM string status: %s", mge_scratch_buf);

	return mge_scratch_buf;
}

static info_lkp_t eaton_abm_status_info[] = {
	{ 1, "dummy", eaton_abm_status_fun },
	{ 0, NULL, NULL }
};

/* Used to process ABM flags, for ups.status (CHRG/DISCHRG/RB) */
static const char *eaton_abm_chrg_dischrg_fun(double value)
{
	/* Don't process if ABM is disabled */
	if (advanced_battery_monitoring == ABM_DISABLED)
		return NULL;

	switch ((long)value)
	{
	case 1: /* charging status */
	case 3: /* floating status */
		snprintf(mge_scratch_buf, sizeof(mge_scratch_buf), "%s", "chrg");
		break;
	case 2:
		snprintf(mge_scratch_buf, sizeof(mge_scratch_buf), "%s", "dischrg");
		break;
	case 6: /* ABM Charger Disabled */
	case 4: /* resting, nothing to publish! (?) */
	case 5: /* Undefined - ABM is not activated */
	default:
		/* Return NULL, not to get the value published! */
		return NULL;
	}

	upsdebugx(2, "ABM CHRG/DISCHRG legacy string status (ups.status): %s", mge_scratch_buf);

	return mge_scratch_buf;
}

static info_lkp_t eaton_abm_chrg_dischrg_info[] = {
	{ 1, "dummy", eaton_abm_chrg_dischrg_fun },
	{ 0, NULL, NULL }
};

/* ABM also implies that standard CHRG/DISCHRG are processed according
 * to weither ABM is enabled or not...
 * If ABM is disabled, we publish these legacy status
 * Otherwise, we don't publish on ups.status, but only battery.charger.status */
/* FIXME: we may prefer to publish the CHRG/DISCHRG status
 * on battery.charger.status?! */
static const char *eaton_abm_check_dischrg_fun(double value)
{
	if (advanced_battery_monitoring == ABM_DISABLED)
	{
		if (value == 1) {
			snprintf(mge_scratch_buf, sizeof(mge_scratch_buf), "%s", "dischrg");
		}
		else {
			snprintf(mge_scratch_buf, sizeof(mge_scratch_buf), "%s", "!dischrg");
		}
	}
	else {
		/* Else, ABM is enabled, we should return NULL,
		 * not to get the value published!
		 * However, clear flags that would persist in case of prior
		 * publication in ABM-disabled mode */
		snprintf(mge_scratch_buf, sizeof(mge_scratch_buf), "%s", "!dischrg");
	}
	return mge_scratch_buf;
}

static info_lkp_t eaton_discharging_info[] = {
	{ 1, "dummy", eaton_abm_check_dischrg_fun },
	{ 0, NULL, NULL }
};

static const char *eaton_abm_check_chrg_fun(double value)
{
	if (advanced_battery_monitoring == ABM_DISABLED)
	{
		if (value == 1) {
			snprintf(mge_scratch_buf, sizeof(mge_scratch_buf), "%s", "chrg");
		}
		else {
			snprintf(mge_scratch_buf, sizeof(mge_scratch_buf), "%s", "!chrg");
		}
	}
	else {
		/* Else, ABM is enabled, we should return NULL,
		 * not to get the value published!
		 * However, clear flags that would persist in case of prior
		 * publication in ABM-disabled mode */
		snprintf(mge_scratch_buf, sizeof(mge_scratch_buf), "%s", "!chrg");
	}
	return mge_scratch_buf;
}

static info_lkp_t eaton_charging_info[] = {
	{ 1, "dummy", eaton_abm_check_chrg_fun },
	{ 0, NULL, NULL }
};

/* The HID path 'UPS.PowerSummary.Time' reports Unix time (ie the number of
 * seconds since 1970-01-01 00:00:00. This has to be split between ups.date and
 * ups.time */
static const char *mge_date_conversion_fun(double value)
{
	time_t	sec = value;

	if (strftime(mge_scratch_buf, sizeof(mge_scratch_buf), "%Y/%m/%d", localtime(&sec)) == 10) {
		return mge_scratch_buf;
	}

	upsdebugx(3, "%s: can't compute date %g", __func__, value);
	return NULL;
}

static const char *mge_time_conversion_fun(double value)
{
	time_t sec = value;

	if (strftime(mge_scratch_buf, sizeof(mge_scratch_buf), "%H:%M:%S", localtime(&sec)) == 8) {
		return mge_scratch_buf;
	}

	upsdebugx(3, "%s: can't compute time %g", __func__, value);
	return NULL;
}

#ifdef HAVE_STRPTIME
/* Conversion back retrieve ups.time to build the full unix time */
static double mge_date_conversion_nuf(const char *value)
{
	struct tm	mge_tm;

	/* build a full value (date) + time string */
	snprintf(mge_scratch_buf, sizeof(mge_scratch_buf), "%s %s", value, dstate_getinfo("ups.time"));

	if (strptime(mge_scratch_buf, "%Y/%m/%d %H:%M:%S", &mge_tm) != NULL) {
		return mktime(&mge_tm);
	}

	upsdebugx(3, "%s: can't compute date %s", __func__, value);
	return 0;
}

/* Conversion back retrieve ups.date to build the full unix time */
static double mge_time_conversion_nuf(const char *value)
{
	struct tm	mge_tm;

	/* build a full date + value (time) string */
	snprintf(mge_scratch_buf, sizeof(mge_scratch_buf), "%s %s", dstate_getinfo("ups.date"), value);

	if (strptime(mge_scratch_buf, "%Y/%m/%d %H:%M:%S", &mge_tm) != NULL) {
		return mktime(&mge_tm);
	}

	upsdebugx(3, "%s: can't compute time %s", __func__, value);
	return 0;
}

static info_lkp_t mge_date_conversion[] = {
	{ 0, NULL, mge_date_conversion_fun, mge_date_conversion_nuf }
};

static info_lkp_t mge_time_conversion[] = {
	{ 0, NULL, mge_time_conversion_fun, mge_time_conversion_nuf }
};
#else
static info_lkp_t mge_date_conversion[] = {
	{ 0, NULL, mge_date_conversion_fun, NULL }
};

static info_lkp_t mge_time_conversion[] = {
	{ 0, NULL, mge_time_conversion_fun, NULL }
};
#endif /* HAVE_STRPTIME */

/* The HID path 'UPS.PowerSummary.ConfigVoltage' only reports
   'battery.voltage.nominal' for specific UPS series. Ignore
   the value for other series (default behavior). */
static const char *mge_battery_voltage_nominal_fun(double value)
{
	switch (mge_type & 0xFF00)	/* Ignore model byte */
	{
	case MGE_EVOLUTION:
		if (mge_type == MGE_EVOLUTION_650) {
			value = 12.0;
		}
		break;

	case MGE_PULSAR_M:
	case EATON_5P:
		break;

	default:
		return NULL;
	}

	snprintf(mge_scratch_buf, sizeof(mge_scratch_buf), "%.0f", value);
	return mge_scratch_buf;
}

static info_lkp_t mge_battery_voltage_nominal[] = {
	{ 0, NULL, mge_battery_voltage_nominal_fun }
};

/* The HID path 'UPS.PowerSummary.Voltage' only reports
   'battery.voltage' for specific UPS series. Ignore the
   value for other series (default behavior). */
static const char *mge_battery_voltage_fun(double value)
{
	switch (mge_type & 0xFF00)	/* Ignore model byte */
	{
	case MGE_EVOLUTION:
	case MGE_PULSAR_M:
	case EATON_5P:
		break;

	default:
		return NULL;
	}

	snprintf(mge_scratch_buf, sizeof(mge_scratch_buf), "%.1f", value);
	return mge_scratch_buf;
}

static info_lkp_t mge_battery_voltage[] = {
	{ 0, NULL, mge_battery_voltage_fun }
};

static const char *mge_powerfactor_conversion_fun(double value)
{
	snprintf(mge_scratch_buf, sizeof(mge_scratch_buf), "%.2f", value / 100);
	return mge_scratch_buf;
}

static info_lkp_t mge_powerfactor_conversion[] = {
	{ 0, NULL, mge_powerfactor_conversion_fun }
};

static const char *mge_battery_capacity_fun(double value)
{
	snprintf(mge_scratch_buf, sizeof(mge_scratch_buf), "%.2f", value / 3600);
	return mge_scratch_buf;
}

static info_lkp_t mge_battery_capacity[] = {
	{ 0, NULL, mge_battery_capacity_fun }
};

info_lkp_t eaton_enable_disable_info[] = {
	{ 0, "disabled", NULL },
	{ 1, "enabled", NULL },
	{ 0, NULL, NULL }
};

static info_lkp_t mge_upstype_conversion[] = {
	{ 1, "offline / line interactive", NULL },
	{ 2, "online", NULL },
	{ 3, "online - unitary/parallel", NULL },
	{ 4, "online - parallel with hot standy", NULL },
	{ 5, "online - hot standby redundancy", NULL },
	{ 0, NULL, NULL }
};

static info_lkp_t mge_sensitivity_info[] = {
	{ 0, "normal", NULL },
	{ 1, "high", NULL },
	{ 2, "low", NULL },
	{ 0, NULL, NULL }
};

static info_lkp_t mge_emergency_stop[] = {
	{ 1, "Emergency stop!", NULL },
	{ 0, NULL, NULL }
};

static info_lkp_t mge_wiring_fault[] = {
	{ 1, "Wiring fault!", NULL },
	{ 0, NULL, NULL }
};

static info_lkp_t mge_config_failure[] = {
	{ 1, "Fatal EEPROM fault!", NULL },
	{ 0, NULL, NULL }
};

static info_lkp_t mge_inverter_volthi[] = {
	{ 1, "Inverter AC voltage too high!", NULL },
	{ 0, NULL, NULL }
};

static info_lkp_t mge_inverter_voltlo[] = {
	{ 1, "Inverter AC voltage too low!", NULL },
	{ 0, NULL, NULL }
};

static info_lkp_t mge_short_circuit[] = {
	{ 1, "Output short circuit!", NULL },
	{ 0, NULL, NULL }
};

info_lkp_t mge_onbatt_info[] = {
	{ 1, "!online", NULL },
	{ 0, "online", NULL },
	{ 0, NULL, NULL }
};

/* allow limiting to ups.model = Protection Station, Ellipse Eco
 * and 3S (US 750 and AUS 700 only!) */
static const char *eaton_check_pegasus_fun(double value)
{
	switch (mge_type & 0xFF00)	/* Ignore model byte */
	{
	case MGE_PEGASUS:
		break;
	case MGE_3S:
		/* Only consider non European models */
		if (country_code != COUNTRY_EUROPE)
			break;
	default:
		return NULL;
	}

	snprintf(mge_scratch_buf, sizeof(mge_scratch_buf), "%.0f", value);
	return mge_scratch_buf;
}

static info_lkp_t pegasus_threshold_info[] = {
	{ 10, "10", eaton_check_pegasus_fun },
	{ 25, "25", eaton_check_pegasus_fun },
	{ 60, "60", eaton_check_pegasus_fun },
	{ 0, NULL, NULL }
};

/* allow limiting standard yes/no info (here, to enable ECO mode) to
 * ups.model = Protection Station, Ellipse Eco and 3S (US 750 and AUS 700 only!)
 * this allows to enable special flags used in hid_info_t entries (Ie RW) */
static const char *pegasus_yes_no_info_fun(double value)
{
	switch (mge_type & 0xFF00)	/* Ignore model byte */
	{
	case MGE_PEGASUS:
		break;
	case MGE_3S:
		/* Only consider non European models */
		if (country_code != COUNTRY_EUROPE)
			break;
	default:
		return NULL;
	}

	return (value == 0) ? "no" : "yes";
}

/* Conversion back of yes/no info */
static double pegasus_yes_no_info_nuf(const char *value)
{
	switch (mge_type & 0xFF00)	/* Ignore model byte */
	{
	case MGE_PEGASUS:
		break;
	case MGE_3S:
		/* Only consider non European models */
		if (country_code != COUNTRY_EUROPE)
			break;
	default:
		return 0;
	}

	if (!strncmp(value, "yes", 3))
		return 1;
	else
		return 0;
}

info_lkp_t pegasus_yes_no_info[] = {
	{ 0, "no", pegasus_yes_no_info_fun, pegasus_yes_no_info_nuf },
	{ 1, "yes", pegasus_yes_no_info_fun, pegasus_yes_no_info_nuf },
	{ 0, NULL, NULL }
};

/* Determine country using UPS.PowerSummary.Country.
 * If not present:
 * 		if PowerConverter.Output.Voltage >= 200 => "Europe"
 * 		else default to "US" */
static const char *eaton_check_country_fun(double value)
{
	country_code = value;
	/* Return NULL, not to get the value published! */
	return NULL;
}

static info_lkp_t eaton_check_country_info[] = {
	{ 0, "dummy", eaton_check_country_fun },
	{ 0, NULL, NULL }
};

/* Limit nominal output voltage according to HV or LV models */
static const char *nominal_output_voltage_fun(double value)
{
	static long	nominal = -1;

	if (nominal < 0) {
		nominal = value;
	}

	switch ((long)nominal)
	{
	/* LV models */
	case 100:
	case 110:
	case 120:
	case 127:
		switch ((long)value)
		{
		case 100:
		case 110:
		case 120:
		case 127:
			break;
		default:
			return NULL;
		}
		break;

	/* line-interactive and online support 200/208 and 220/230/240*/
	/* HV models */
	/* 208V */
	case 200:
	case 208:
		switch ((long)value)
		{
		case 200:
		case 208:
			break;
		/* 230V */
		case 220:
		case 230:
		case 240:
			if ((mge_type & 0xFF00) >= MGE_DEFAULT)
				break;
		default:
			return NULL;
		}
		break;

	/* HV models */
	/* 230V */
	case 220:
	case 230:
	case 240:
		switch ((long)value)
		{
		case 200:
		case 208:
			/* line-interactive and online also support 200 / 208 V
			 * So break on offline models */
			if ((mge_type & 0xFF00) < MGE_DEFAULT)
				return NULL;
			/* FIXME: Some European models ("5130 RT 3000") also
			 * support both HV values */
			if (country_code == COUNTRY_EUROPE_208)
				break;
		case 220:
		case 230:
		case 240:
			break;
		default:
			return NULL;
		}
		break;

	default:
		upsdebugx(3, "%s: can't autodetect settable voltages from %g", __func__, value);
	}

	snprintf(mge_scratch_buf, sizeof(mge_scratch_buf), "%.0f", value);
	return mge_scratch_buf;
}

static info_lkp_t nominal_output_voltage_info[] = {
	/* line-interactive, starting with Evolution, support both HV values */
	/* HV models */
	/* 208V */
	{ 200, "200", nominal_output_voltage_fun },
	{ 208, "208", nominal_output_voltage_fun },
	/* HV models */
	/* 230V */
	{ 220, "220", nominal_output_voltage_fun },
	{ 230, "230", nominal_output_voltage_fun },
	{ 240, "240", nominal_output_voltage_fun },
	/* LV models */
	{ 100, "100", nominal_output_voltage_fun },
	{ 110, "110", nominal_output_voltage_fun },
	{ 120, "120", nominal_output_voltage_fun },
	{ 127, "127", nominal_output_voltage_fun },
	{ 0, NULL, NULL }
};

/* --------------------------------------------------------------- */
/*      Vendor-specific usage table */
/* --------------------------------------------------------------- */

/* Eaton / MGE HID usage table */
static usage_lkp_t mge_usage_lkp[] = {
	{ "Undefined",				0xffff0000 },
	{ "STS",				0xffff0001 },
	{ "Environment",			0xffff0002 },
	{ "Statistic",			0xffff0003 },
	{ "StatisticSystem",		0xffff0004 },
	/* 0xffff0005-0xffff000f	=>	Reserved */
	{ "Phase",				0xffff0010 },
	{ "PhaseID",				0xffff0011 },
	{ "Chopper",				0xffff0012 },
	{ "ChopperID",				0xffff0013 },
	{ "Inverter",				0xffff0014 },
	{ "InverterID",				0xffff0015 },
	{ "Rectifier",				0xffff0016 },
	{ "RectifierID",			0xffff0017 },
	{ "LCMSystem",				0xffff0018 },
	{ "LCMSystemID",			0xffff0019 },
	{ "LCMAlarm",				0xffff001a },
	{ "LCMAlarmID",				0xffff001b },
	{ "HistorySystem",			0xffff001c },
	{ "HistorySystemID",			0xffff001d },
	{ "Event",				0xffff001e },
	{ "EventID",				0xffff001f },
	{ "CircuitBreaker",			0xffff0020 },
	{ "TransferForbidden",			0xffff0021 },
	{ "OverallAlarm",			0xffff0022 }, /* renamed to Alarm in Eaton SW! */
	{ "Dephasing",				0xffff0023 },
	{ "BypassBreaker",			0xffff0024 },
	{ "PowerModule",			0xffff0025 },
	{ "PowerRate",				0xffff0026 },
	{ "PowerSource",			0xffff0027 },
	{ "CurrentPowerSource",			0xffff0028 },
	{ "RedundancyLevel",			0xffff0029 },
	{ "RedundancyLost",			0xffff002a },
	{ "NotificationStatus",			0xffff002b },
	{ "ProtectionLost",			0xffff002c },
	{ "ConfigurationFailure",			0xffff002d },
	{ "CompatibilityFailure",			0xffff002e },
	/* 0xffff002e-0xffff003f	=>	Reserved */
	{ "SwitchType",				0xffff0040 }, /* renamed to Type in Eaton SW! */
	{ "ConverterType",			0xffff0041 },
	{ "FrequencyConverterMode",		0xffff0042 },
	{ "AutomaticRestart",			0xffff0043 },
	{ "ForcedReboot",			0xffff0044 },
	{ "TestPeriod",				0xffff0045 },
	{ "EnergySaving",			0xffff0046 },
	{ "StartOnBattery",			0xffff0047 },
	{ "Schedule",				0xffff0048 },
	{ "DeepDischargeProtection",		0xffff0049 },
	{ "ShortCircuit",			0xffff004a },
	{ "ExtendedVoltageMode",		0xffff004b },
	{ "SensitivityMode",			0xffff004c },
	{ "RemainingCapacityLimitSetting",	0xffff004d },
	{ "ExtendedFrequencyMode",		0xffff004e },
	{ "FrequencyConverterModeSetting",	0xffff004f },
	{ "LowVoltageBoostTransfer",		0xffff0050 },
	{ "HighVoltageBoostTransfer",		0xffff0051 },
	{ "LowVoltageBuckTransfer",		0xffff0052 },
	{ "HighVoltageBuckTransfer",		0xffff0053 },
	{ "OverloadTransferEnable",		0xffff0054 },
	{ "OutOfToleranceTransferEnable",	0xffff0055 },
	{ "ForcedTransferEnable",		0xffff0056 },
	{ "LowVoltageBypassTransfer",		0xffff0057 },
	{ "HighVoltageBypassTransfer",		0xffff0058 },
	{ "FrequencyRangeBypassTransfer",	0xffff0059 },
	{ "LowVoltageEcoTransfer",		0xffff005a },
	{ "HighVoltageEcoTransfer",		0xffff005b },
	{ "FrequencyRangeEcoTransfer",		0xffff005c },
	{ "ShutdownTimer",			0xffff005d },
	{ "StartupTimer",			0xffff005e },
	{ "RestartLevel",			0xffff005f },
	{ "PhaseOutOfRange", 			0xffff0060 },
	{ "CurrentLimitation", 			0xffff0061 },
	{ "ThermalOverload", 			0xffff0062 },
	{ "SynchroSource", 			0xffff0063 },
	{ "FuseFault", 				0xffff0064 },
	{ "ExternalProtectedTransfert", 	0xffff0065 },
	{ "ExternalForcedTransfert", 		0xffff0066 },
	{ "Compensation", 			0xffff0067 },
	{ "EmergencyStop", 			0xffff0068 },
	{ "PowerFactor", 			0xffff0069 },
	{ "PeakFactor", 			0xffff006a },
	{ "ChargerType", 			0xffff006b },
	{ "HighPositiveDCBusVoltage", 		0xffff006c },
	{ "LowPositiveDCBusVoltage", 		0xffff006d },
	{ "HighNegativeDCBusVoltage", 		0xffff006e },
	{ "LowNegativeDCBusVoltage", 		0xffff006f },
	{ "FrequencyRangeTransfer", 		0xffff0070 },
	{ "WiringFaultDetection", 		0xffff0071 },
	{ "ControlStandby", 			0xffff0072 },
	{ "ShortCircuitTolerance", 		0xffff0073 },
	{ "VoltageTooHigh", 			0xffff0074 },
	{ "VoltageTooLow", 			0xffff0075 },
	{ "DCBusUnbalanced", 			0xffff0076 },
	{ "FanFailure", 			0xffff0077 },
	{ "WiringFault", 			0xffff0078 },
	{ "Floating", 			0xffff0079 },
	{ "OverCurrent", 			0xffff007a },
	{ "RemainingActivePower", 			0xffff007b },
	{ "Energy", 			0xffff007c },
	{ "Threshold", 			0xffff007d },
	{ "OverThreshold", 			0xffff007e },
	/* 0xffff007f	=>	Reserved */
	{ "Sensor",				0xffff0080 },
	{ "LowHumidity",			0xffff0081 },
	{ "HighHumidity",			0xffff0082 },
	{ "LowTemperature",			0xffff0083 },
	{ "HighTemperature",			0xffff0084 },
	{ "ECOControl",			0xffff0085 },
	{ "Efficiency",			0xffff0086 },
	{ "ABMEnable",			0xffff0087 },
	{ "NegativeCurrent",	0xffff0088 },
	{ "AutomaticStart",		0xffff0089 },
	/* 0xffff008a-0xffff008f	=>	Reserved */
	{ "Count",				0xffff0090 },
	{ "Timer",				0xffff0091 },
	{ "Interval",				0xffff0092 },
	{ "TimerExpired",			0xffff0093 },
	{ "Mode",				0xffff0094 },
	{ "Country",				0xffff0095 },
	{ "State",				0xffff0096 },
	{ "Time",				0xffff0097 },
	{ "Code",				0xffff0098 },
	{ "DataValid",				0xffff0099 },
	{ "ToggleTimer",				0xffff009a },
	{ "BypassTransferDelay",		0xffff009b },
	{ "HysteresysVoltageTransfer",	0xffff009c },
	{ "SlewRate",					0xffff009d },
	/* 0xffff009e-0xffff009f	=>	Reserved */
	{ "PDU",					0xffff00a0 },
	{ "Breaker",				0xffff00a1 },
	{ "BreakerID",				0xffff00a2 },
	{ "OverVoltage",			0xffff00a3 },
	{ "Tripped",				0xffff00a4 },
	{ "OverEnergy",				0xffff00a5 },
	{ "OverHumidity",			0xffff00a6 },
	{ "ConfigurationReset",		0xffff00a7 }, /* renamed from LCDControl in Eaton SW! */
	{ "Level",			0xffff00a8 },
	{ "PDUType",			0xffff00a9 },
	{ "ReactivePower",			0xffff00aa },
	{ "Pole",			0xffff00ab },
	{ "PoleID",			0xffff00ac },
	{ "Reset",			0xffff00ad },
	{ "WatchdogReset",			0xffff00ae },
	/* 0xffff00af-0xffff00df	=>	Reserved */
	{ "COPIBridge",				0xffff00e0 },
	/* 0xffff00e1-0xffff00ef	=>	Reserved */
	{ "iModel",				0xffff00f0 },
	{ "iVersion",				0xffff00f1 },
	{ "iTechnicalLevel",		0xffff00f2 },
	{ "iPartNumber",			0xffff00f3 },
	{ "iReferenceNumber",		0xffff00f4 },
	{ "iGang",					0xffff00f5 },
	/* 0xffff00f6-0xffff00ff	=>	Reserved */

	/* end of table */
	{ NULL, 0 }
};

static usage_tables_t mge_utab[] = {
	mge_usage_lkp,
	hid_usage_lkp,
	NULL,
};


/* --------------------------------------------------------------- */
/*      Model Name formating entries                               */
/* --------------------------------------------------------------- */

typedef struct {
	const char	*iProduct;
	const char	*iModel;
	models_type_t	type;	/* enumerated model type */
	const char	*name;		/* optional (defaults to "<iProduct> <iModel>" if NULL) */
} models_name_t;

/*
 * Do not remove models from this list, but instead comment them
 * out if not needed. This allows us to quickly add overrides for
 * specific models only, should this be needed.
 */
static models_name_t mge_model_names [] =
{
	/* Ellipse models */
	{ "ELLIPSE", "300", MGE_DEFAULT_OFFLINE, "ellipse 300" },
	{ "ELLIPSE", "500", MGE_DEFAULT_OFFLINE, "ellipse 500" },
	{ "ELLIPSE", "650", MGE_DEFAULT_OFFLINE, "ellipse 650" },
	{ "ELLIPSE", "800", MGE_DEFAULT_OFFLINE, "ellipse 800" },
	{ "ELLIPSE", "1200", MGE_DEFAULT_OFFLINE, "ellipse 1200" },

	/* Ellipse Premium models */
	{ "ellipse", "PR500", MGE_DEFAULT_OFFLINE, "ellipse premium 500" },
	{ "ellipse", "PR650", MGE_DEFAULT_OFFLINE, "ellipse premium 650" },
	{ "ellipse", "PR800", MGE_DEFAULT_OFFLINE, "ellipse premium 800" },
	{ "ellipse", "PR1200", MGE_DEFAULT_OFFLINE, "ellipse premium 1200" },

	/* Ellipse "Pro" */
	{ "ELLIPSE", "600", MGE_DEFAULT_OFFLINE, "Ellipse 600" },
	{ "ELLIPSE", "750", MGE_DEFAULT_OFFLINE, "Ellipse 750" },
	{ "ELLIPSE", "1000", MGE_DEFAULT_OFFLINE, "Ellipse 1000" },
	{ "ELLIPSE", "1500", MGE_DEFAULT_OFFLINE, "Ellipse 1500" },

	/* Ellipse MAX */
	{ "Ellipse MAX", "600", MGE_DEFAULT_OFFLINE, NULL },
	{ "Ellipse MAX", "850", MGE_DEFAULT_OFFLINE, NULL },
	{ "Ellipse MAX", "1100", MGE_DEFAULT_OFFLINE, NULL },
	{ "Ellipse MAX", "1500", MGE_DEFAULT_OFFLINE, NULL },

	/* Protection Center */
	{ "PROTECTIONCENTER", "420", MGE_DEFAULT_OFFLINE, "Protection Center 420" },
	{ "PROTECTIONCENTER", "500", MGE_DEFAULT_OFFLINE, "Protection Center 500" },
	{ "PROTECTIONCENTER", "675", MGE_DEFAULT_OFFLINE, "Protection Center 675" },

	/* Protection Station, supports Eco control */
	{ "Protection Station", "500", MGE_PEGASUS, NULL },
	{ "Protection Station", "650", MGE_PEGASUS, NULL },
	{ "Protection Station", "800", MGE_PEGASUS, NULL },

	/* Ellipse ECO, also supports Eco control */
	{ "Ellipse ECO", "650", MGE_PEGASUS, NULL },
	{ "Ellipse ECO", "800", MGE_PEGASUS, NULL },
	{ "Ellipse ECO", "1200", MGE_PEGASUS, NULL },
	{ "Ellipse ECO", "1600", MGE_PEGASUS, NULL },

	/* 3S, also supports Eco control on some models (AUS 700 and US 750)*/
	{ "3S", "450", MGE_DEFAULT_OFFLINE, NULL }, /* US only */
	{ "3S", "550", MGE_DEFAULT_OFFLINE, NULL }, /* US 120V + EU 230V + AUS 240V */
	{ "3S", "700", MGE_3S, NULL }, /* EU 230V + AUS 240V (w/ eco control) */
	{ "3S", "750", MGE_3S, NULL }, /* US 120V (w/ eco control) */

	/* Evolution models */
	{ "Evolution", "500", MGE_DEFAULT, "Pulsar Evolution 500" },
	{ "Evolution", "800", MGE_DEFAULT, "Pulsar Evolution 800" },
	{ "Evolution", "1100", MGE_DEFAULT, "Pulsar Evolution 1100" },
	{ "Evolution", "1500", MGE_DEFAULT, "Pulsar Evolution 1500" },
	{ "Evolution", "2200", MGE_DEFAULT, "Pulsar Evolution 2200" },
	{ "Evolution", "3000", MGE_DEFAULT, "Pulsar Evolution 3000" },
	{ "Evolution", "3000XL", MGE_DEFAULT, "Pulsar Evolution 3000 XL" },

	/* Newer Evolution models */
	{ "Evolution", "650", MGE_EVOLUTION_650, NULL },
	{ "Evolution", "850", MGE_EVOLUTION_850, NULL },
	{ "Evolution", "1150", MGE_EVOLUTION_1150, NULL },
	{ "Evolution", "S 1250", MGE_EVOLUTION_S_1250, NULL },
	{ "Evolution", "1550", MGE_EVOLUTION_1550, NULL },
	{ "Evolution", "S 1750", MGE_EVOLUTION_S_1750, NULL },
	{ "Evolution", "2000", MGE_EVOLUTION_2000, NULL },
	{ "Evolution", "S 2500", MGE_EVOLUTION_S_2500, NULL },
	{ "Evolution", "S 3000", MGE_EVOLUTION_S_3000, NULL },

	/* Eaton 5P */
	{ "Eaton 5P", "650", EATON_5P, "5P 650" },
	{ "Eaton 5P", "850", EATON_5P, "5P 850" },
	{ "Eaton 5P", "1150", EATON_5P, "5P 1150" },
	{ "Eaton 5P", "1550", EATON_5P, "5P 1550" },
	
	/* Pulsar M models */
	{ "PULSAR M", "2200", MGE_PULSAR_M_2200, NULL },
	{ "PULSAR M", "3000", MGE_PULSAR_M_3000, NULL },
	{ "PULSAR M", "3000 XL", MGE_PULSAR_M_3000_XL, NULL },
	/* Eaton'ified names */
	{ "EX", "2200", MGE_PULSAR_M_2200, NULL },
	{ "EX", "3000", MGE_PULSAR_M_3000, NULL },
	{ "EX", "3000 XL", MGE_PULSAR_M_3000, NULL },

	/* Pulsar models (TBR) */
/*	{ "Pulsar", "700", MGE_DEFAULT, NULL }, */
/*	{ "Pulsar", "1000", MGE_DEFAULT, NULL }, */
/*	{ "Pulsar", "1500", MGE_DEFAULT, NULL }, */
/*	{ "Pulsar", "1000 RT2U", MGE_DEFAULT, NULL }, */
/*	{ "Pulsar", "1500 RT2U", MGE_DEFAULT, NULL }, */
	/* Eaton'ified names (TBR) */
/*	{ "EX", "700", MGE_DEFAULT, NULL }, */
/*	{ "EX", "1000", MGE_DEFAULT, NULL }, */
/*	{ "EX", "1500", MGE_DEFAULT, NULL }, */
/*	{ "EX", "1000 RT2U", MGE_DEFAULT, NULL }, */
/*	{ "EX", "1500 RT2U", MGE_DEFAULT, NULL }, */

	/* Pulsar MX models */
	{ "PULSAR", "MX4000", MGE_DEFAULT, "Pulsar MX 4000 RT" },
	{ "PULSAR", "MX5000", MGE_DEFAULT, "Pulsar MX 5000 RT" },

	/* NOVA models */
	{ "NOVA AVR", "500", MGE_DEFAULT, "Nova 500 AVR" },
	{ "NOVA AVR", "600", MGE_DEFAULT, "Nova 600 AVR" },
	{ "NOVA AVR", "625", MGE_DEFAULT, "Nova 625 AVR" },
	{ "NOVA AVR", "1100", MGE_DEFAULT, "Nova 1100 AVR" },
	{ "NOVA AVR", "1250", MGE_DEFAULT, "Nova 1250 AVR" },

	/* EXtreme C (EMEA) */
	{ "EXtreme", "700C", MGE_DEFAULT, "Pulsar EXtreme 700C" },
	{ "EXtreme", "1000C", MGE_DEFAULT, "Pulsar EXtreme 1000C" },
	{ "EXtreme", "1500C", MGE_DEFAULT, "Pulsar EXtreme 1500C" },
	{ "EXtreme", "1500CCLA", MGE_DEFAULT, "Pulsar EXtreme 1500C CLA" },
	{ "EXtreme", "2200C", MGE_DEFAULT, "Pulsar EXtreme 2200C" },
	{ "EXtreme", "3200C", MGE_DEFAULT, "Pulsar EXtreme 3200C" },

	/* EXtreme C (USA, aka "EX RT") */
	{ "EX", "700RT", MGE_DEFAULT, "Pulsar EX 700 RT" },
	{ "EX", "1000RT", MGE_DEFAULT, "Pulsar EX 1000 RT" },
	{ "EX", "1500RT", MGE_DEFAULT, "Pulsar EX 1500 RT" },
	{ "EX", "2200RT", MGE_DEFAULT, "Pulsar EX 2200 RT" },
	{ "EX", "3200RT", MGE_DEFAULT, "Pulsar EX 3200 RT" },

	/* Comet EX RT three phased */
	{ "EX", "5RT31", MGE_DEFAULT, "EX 5 RT 3:1" },
	{ "EX", "7RT31", MGE_DEFAULT, "EX 7 RT 3:1" },
	{ "EX", "11RT31", MGE_DEFAULT, "EX 11 RT 3:1" },

	/* Comet EX RT mono phased */
	{ "EX", "5RT", MGE_DEFAULT, "EX 5 RT" },
	{ "EX", "7RT", MGE_DEFAULT, "EX 7 RT" },
	{ "EX", "11RT", MGE_DEFAULT, "EX 11 RT" },

	/* Galaxy 3000 */
	{ "GALAXY", "3000_10", MGE_DEFAULT, "Galaxy 3000 10 kVA" },
	{ "GALAXY", "3000_15", MGE_DEFAULT, "Galaxy 3000 15 kVA" },
	{ "GALAXY", "3000_20", MGE_DEFAULT, "Galaxy 3000 20 kVA" },
	{ "GALAXY", "3000_30", MGE_DEFAULT, "Galaxy 3000 30 kVA" },

	/* end of structure. */
	{ NULL }
};


/* --------------------------------------------------------------- */
/*                 Data lookup table (HID <-> NUT)                 */
/* --------------------------------------------------------------- */

static hid_info_t mge_hid2nut[] =
{
	/* Device collection */
	/* Just declared to call *hid2info */
	{ "device.country", ST_FLAG_STRING, 20, "UPS.PowerSummary.Country", NULL, "Europe", HU_FLAG_STATIC, eaton_check_country_info },

	/* Battery page */
	{ "battery.charge", 0, 0, "UPS.PowerSummary.RemainingCapacity", NULL, "%.0f", 0, NULL },
	{ "battery.charge.low", ST_FLAG_RW | ST_FLAG_STRING, 5, "UPS.PowerSummary.RemainingCapacityLimitSetting", NULL, "%.0f", HU_FLAG_SEMI_STATIC, NULL },
	{ "battery.charge.low", 0, 0, "UPS.PowerSummary.RemainingCapacityLimit", NULL, "%.0f", HU_FLAG_STATIC , NULL }, /* Read only */
	{ "battery.charge.restart", ST_FLAG_RW | ST_FLAG_STRING, 3, "UPS.PowerSummary.RestartLevel", NULL, "%.0f", HU_FLAG_SEMI_STATIC, NULL },
	{ "battery.capacity", 0, 0, "UPS.BatterySystem.Battery.DesignCapacity", NULL, "%s", HU_FLAG_STATIC, mge_battery_capacity },	/* conversion needed from As to Ah */
	{ "battery.runtime", 0, 0, "UPS.PowerSummary.RunTimeToEmpty", NULL, "%.0f", 0, NULL },
	{ "battery.runtime.low", ST_FLAG_RW | ST_FLAG_STRING, 10, "UPS.PowerSummary.RemainingTimeLimit", NULL, "%.0f", 0, NULL },
	{ "battery.runtime.elapsed", 0, 0, "UPS.StatisticSystem.Input.[1].Statistic.[1].Time", NULL, "%.0f", HU_FLAG_QUICK_POLL, NULL },
	{ "battery.runtime.low", ST_FLAG_RW | ST_FLAG_STRING, 10, "UPS.PowerSummary.RemainingTimeLimit", NULL, "%.0f", 0, NULL },
	{ "battery.temperature", 0, 0, "UPS.BatterySystem.Battery.Temperature", NULL, "%s", 0, kelvin_celsius_conversion },
	{ "battery.type", 0, 0, "UPS.PowerSummary.iDeviceChemistry", NULL, "%s", HU_FLAG_STATIC, stringid_conversion },
	{ "battery.voltage", 0, 0, "UPS.BatterySystem.Voltage", NULL, "%.1f", 0, NULL },
	{ "battery.voltage", 0, 0, "UPS.PowerSummary.Voltage", NULL, "%s", 0, mge_battery_voltage },
	{ "battery.voltage.nominal", 0, 0, "UPS.BatterySystem.ConfigVoltage", NULL, "%.0f", HU_FLAG_STATIC, NULL },
	{ "battery.voltage.nominal", 0, 0, "UPS.PowerSummary.ConfigVoltage", NULL, "%s", HU_FLAG_STATIC, mge_battery_voltage_nominal },
	{ "battery.protection", ST_FLAG_RW | ST_FLAG_STRING, 5, "UPS.BatterySystem.Battery.DeepDischargeProtection", NULL, "%s", HU_FLAG_SEMI_STATIC, yes_no_info },
	{ "battery.energysave", ST_FLAG_RW | ST_FLAG_STRING, 5, "UPS.PowerConverter.Input.[3].EnergySaving", NULL, "%s", HU_FLAG_SEMI_STATIC, yes_no_info },
	{ "battery.energysave.load", ST_FLAG_RW | ST_FLAG_STRING, 5, "UPS.PowerConverter.Input.[3].ConfigPercentLoad", NULL, "%.0f", HU_FLAG_SEMI_STATIC, NULL },
	/* Current implementation */
	{ "battery.energysave.delay", ST_FLAG_RW | ST_FLAG_STRING, 5, "UPS.PowerConverter.Input.[3].EnergySaving.ShutdownTimer", NULL, "%.0f", HU_FLAG_SEMI_STATIC, NULL },
	/* Newer implementation */
	{ "battery.energysave.delay", ST_FLAG_RW | ST_FLAG_STRING, 5, "UPS.PowerConverter.Input.[3].ShutdownTimer", NULL, "%.0f", HU_FLAG_SEMI_STATIC, NULL },
	{ "battery.energysave.realpower", ST_FLAG_RW | ST_FLAG_STRING, 5, "UPS.PowerConverter.Input.[3].ConfigActivePower", NULL, "%.0f", HU_FLAG_SEMI_STATIC, NULL },
	/* ABM (Advanced Battery Monitoring) processing
	 * Must be processed before the BOOL status */
	/* Not published, just to store in internal var. advanced_battery_monitoring */
	{ "battery.charger.status", 0, 0, "UPS.BatterySystem.Charger.ABMEnable", NULL, "%.0f", HU_FLAG_QUICK_POLL, eaton_abm_enabled_info },
	/* Same as the one above, but for legacy units */
	/* Refer to Note 1 (This point will need more clarification!)
	{ "battery.charger.status", 0, 0, "UPS.BatterySystem.Charger.PresentStatus.Used", NULL, "%.0f", HU_FLAG_QUICK_POLL, eaton_abm_enabled_legacy_info }, */
	/* This data is the actual ABM status information */
	{ "battery.charger.status", 0, 0, "UPS.BatterySystem.Charger.Mode", NULL, "%.0f", HU_FLAG_QUICK_POLL, eaton_abm_status_info },

	/* UPS page */
	{ "ups.efficiency", 0, 0, "UPS.PowerConverter.Output.Efficiency", NULL, "%.0f", 0, NULL },
	{ "ups.firmware", 0, 0, "UPS.PowerSummary.iVersion", NULL, "%s", HU_FLAG_STATIC, stringid_conversion },
	{ "ups.load", 0, 0, "UPS.PowerSummary.PercentLoad", NULL, "%.0f", 0, NULL },
	{ "ups.load.high", ST_FLAG_RW | ST_FLAG_STRING, 5, "UPS.Flow.[4].ConfigPercentLoad", NULL, "%.0f", HU_FLAG_SEMI_STATIC, NULL },
	{ "ups.delay.start", ST_FLAG_RW | ST_FLAG_STRING, 10, "UPS.PowerSummary.DelayBeforeStartup", NULL, DEFAULT_ONDELAY, HU_FLAG_ABSENT, NULL},
	{ "ups.delay.shutdown", ST_FLAG_RW | ST_FLAG_STRING, 10, "UPS.PowerSummary.DelayBeforeShutdown", NULL, DEFAULT_OFFDELAY, HU_FLAG_ABSENT, NULL},
	{ "ups.timer.start", 0, 0, "UPS.PowerSummary.DelayBeforeStartup", NULL, "%.0f", HU_FLAG_QUICK_POLL, NULL},
	{ "ups.timer.shutdown", 0, 0, "UPS.PowerSummary.DelayBeforeShutdown", NULL, "%.0f", HU_FLAG_QUICK_POLL, NULL},
	{ "ups.timer.reboot", 0, 0, "UPS.PowerSummary.DelayBeforeReboot", NULL, "%.0f", HU_FLAG_QUICK_POLL, NULL},
	{ "ups.test.result", 0, 0, "UPS.BatterySystem.Battery.Test", NULL, "%s", 0, test_read_info },
	{ "ups.test.interval", ST_FLAG_RW | ST_FLAG_STRING, 8, "UPS.BatterySystem.Battery.TestPeriod", NULL, "%.0f", HU_FLAG_SEMI_STATIC, NULL },
	{ "ups.beeper.status", 0 ,0, "UPS.PowerSummary.AudibleAlarmControl", NULL, "%s", HU_FLAG_SEMI_STATIC, beeper_info },
	{ "ups.temperature", 0, 0, "UPS.PowerSummary.Temperature", NULL, "%s", 0, kelvin_celsius_conversion },
	{ "ups.power", 0, 0, "UPS.PowerConverter.Output.ApparentPower", NULL, "%.0f", 0, NULL },
	{ "ups.L1.power", 0, 0, "UPS.PowerConverter.Output.Phase.[1].ApparentPower", NULL, "%.0f", 0, NULL },
	{ "ups.L2.power", 0, 0, "UPS.PowerConverter.Output.Phase.[2].ApparentPower", NULL, "%.0f", 0, NULL },
	{ "ups.L3.power", 0, 0, "UPS.PowerConverter.Output.Phase.[3].ApparentPower", NULL, "%.0f", 0, NULL },
	{ "ups.power.nominal", 0, 0, "UPS.Flow.[4].ConfigApparentPower", NULL, "%.0f", HU_FLAG_STATIC, NULL },
	{ "ups.realpower", 0, 0, "UPS.PowerConverter.Output.ActivePower", NULL, "%.0f", 0, NULL },
	{ "ups.L1.realpower", 0, 0, "UPS.PowerConverter.Output.Phase.[1].ActivePower", NULL, "%.0f", 0, NULL },
	{ "ups.L2.realpower", 0, 0, "UPS.PowerConverter.Output.Phase.[2].ActivePower", NULL, "%.0f", 0, NULL },
	{ "ups.L3.realpower", 0, 0, "UPS.PowerConverter.Output.Phase.[3].ActivePower", NULL, "%.0f", 0, NULL },
	{ "ups.realpower.nominal", 0, 0, "UPS.Flow.[4].ConfigActivePower", NULL, "%.0f", HU_FLAG_STATIC, NULL },
	{ "ups.start.auto", ST_FLAG_RW | ST_FLAG_STRING, 5, "UPS.PowerConverter.Input.[1].AutomaticRestart", NULL, "%s", HU_FLAG_SEMI_STATIC, yes_no_info },
	{ "ups.start.battery", ST_FLAG_RW | ST_FLAG_STRING, 5, "UPS.PowerConverter.Input.[3].StartOnBattery", NULL, "%s", HU_FLAG_SEMI_STATIC, yes_no_info },
	{ "ups.start.reboot", ST_FLAG_RW | ST_FLAG_STRING, 5, "UPS.PowerConverter.Output.ForcedReboot", NULL, "%s", HU_FLAG_SEMI_STATIC, yes_no_info },
	{ "ups.shutdown", ST_FLAG_RW | ST_FLAG_STRING, 10, "UPS.PowerSummary.PresentStatus.Switchable", NULL, "%s", HU_FLAG_SEMI_STATIC | HU_FLAG_ENUM, eaton_enable_disable_info },
#ifdef HAVE_STRPTIME
	{ "ups.date", ST_FLAG_RW | ST_FLAG_STRING, 10, "UPS.PowerSummary.Time", NULL, "%s", 0, mge_date_conversion },
	{ "ups.time", ST_FLAG_RW | ST_FLAG_STRING, 10, "UPS.PowerSummary.Time", NULL, "%s", 0, mge_time_conversion },
#else
	{ "ups.date", 0, 0, "UPS.PowerSummary.Time", NULL, "%s", 0, mge_date_conversion },
	{ "ups.time", 0, 0, "UPS.PowerSummary.Time", NULL, "%s", 0, mge_time_conversion },
#endif /* HAVE_STRPTIME */
	{ "ups.type", 0, 0, "UPS.PowerConverter.ConverterType", NULL, "%s", HU_FLAG_STATIC, mge_upstype_conversion },

	/* Special case: boolean values that are mapped to ups.status and ups.alarm */
	{ "BOOL", 0, 0, "UPS.PowerSummary.PresentStatus.ACPresent", NULL, NULL, HU_FLAG_QUICK_POLL, online_info },
	{ "BOOL", 0, 0, "UPS.PowerConverter.Input.[3].PresentStatus.Used", NULL, NULL, 0, mge_onbatt_info },
	{ "BOOL", 0, 0, "UPS.PowerConverter.Input.[1].PresentStatus.Used", NULL, NULL, 0, online_info },
	/* These 2 ones are used when ABM is disabled */
	{ "BOOL", 0, 0, "UPS.PowerSummary.PresentStatus.Discharging", NULL, NULL, HU_FLAG_QUICK_POLL, eaton_discharging_info },
	{ "BOOL", 0, 0, "UPS.PowerSummary.PresentStatus.Charging", NULL, NULL, HU_FLAG_QUICK_POLL, eaton_charging_info },
	/* And this one when ABM is enabled (same as battery.charger.status) */
	{ "BOOL", 0, 0, "UPS.BatterySystem.Charger.Mode", NULL, "%.0f", HU_FLAG_QUICK_POLL, eaton_abm_chrg_dischrg_info },
	/* FIXME: on Dell, the above requires an "AND" with "UPS.BatterySystem.Charger.Mode = 1" */
	{ "BOOL", 0, 0, "UPS.PowerSummary.PresentStatus.BelowRemainingCapacityLimit", NULL, NULL, HU_FLAG_QUICK_POLL, lowbatt_info },
	/* Output overload, Level 1 (FIXME: add the level?) */
	{ "BOOL", 0, 0, "UPS.PowerConverter.Output.Overload.[1].PresentStatus.OverThreshold", NULL, NULL, 0, overload_info },
	/* Output overload, Level 2 (FIXME: add the level?) */
	{ "BOOL", 0, 0, "UPS.PowerConverter.Output.Overload.[2].PresentStatus.OverThreshold", NULL, NULL, 0, overload_info },
	/* Output overload, Level 3 (FIXME: add the level?) */
	{ "BOOL", 0, 0, "UPS.PowerSummary.PresentStatus.Overload", NULL, NULL, 0, overload_info },
	{ "BOOL", 0, 0, "UPS.PowerSummary.PresentStatus.NeedReplacement", NULL, NULL, 0, replacebatt_info },
	/* FIXME: on Dell, the above requires an "AND" with "UPS.BatterySystem.Battery.Test = 3 " */
	{ "BOOL", 0, 0, "UPS.LCMSystem.LCMAlarm.[2].PresentStatus.TimerExpired", NULL, NULL, 0, replacebatt_info },
	{ "BOOL", 0, 0, "UPS.PowerConverter.Input.[1].PresentStatus.Buck", NULL, NULL, 0, trim_info },
	{ "BOOL", 0, 0, "UPS.PowerConverter.Input.[1].PresentStatus.Boost", NULL, NULL, 0, boost_info },
	{ "BOOL", 0, 0, "UPS.PowerConverter.Input.[1].PresentStatus.VoltageOutOfRange", NULL, NULL, 0, vrange_info },
	{ "BOOL", 0, 0, "UPS.PowerConverter.Input.[1].PresentStatus.FrequencyOutOfRange", NULL, NULL, 0, frange_info },
	{ "BOOL", 0, 0, "UPS.PowerSummary.PresentStatus.Good", NULL, NULL, 0, off_info },
	{ "BOOL", 0, 0, "UPS.PowerConverter.Input.[2].PresentStatus.Used", NULL, NULL, 0, bypass_auto_info }, /* Automatic bypass */
	{ "BOOL", 0, 0, "UPS.PowerConverter.Input.[4].PresentStatus.Used", NULL, NULL, 0, bypass_manual_info }, /* Manual bypass */
	{ "BOOL", 0, 0, "UPS.PowerSummary.PresentStatus.FanFailure", NULL, NULL, 0, fanfail_info },
	{ "BOOL", 0, 0, "UPS.BatterySystem.Battery.PresentStatus.Present", NULL, NULL, 0, nobattery_info },
	{ "BOOL", 0, 0, "UPS.BatterySystem.Charger.PresentStatus.InternalFailure", NULL, NULL, 0, chargerfail_info },
	{ "BOOL", 0, 0, "UPS.BatterySystem.Charger.PresentStatus.VoltageTooHigh", NULL, NULL, 0, battvolthi_info },
	{ "BOOL", 0, 0, "UPS.PowerConverter.Input.[1].PresentStatus.VoltageTooHigh", NULL, NULL, 0, battvolthi_info },
	/* Battery DC voltage too high! */
	{ "BOOL", 0, 0, "UPS.BatterySystem.Battery.PresentStatus.VoltageTooHigh", NULL, NULL, 0, battvolthi_info },
	{ "BOOL", 0, 0, "UPS.BatterySystem.Charger.PresentStatus.VoltageTooLow", NULL, NULL, 0, battvoltlo_info },
	{ "BOOL", 0, 0, "UPS.PowerConverter.Input.[1].PresentStatus.VoltageTooLow", NULL, NULL, 0, mge_onbatt_info },
	{ "BOOL", 0, 0, "UPS.PowerSummary.PresentStatus.InternalFailure", NULL, NULL, 0, commfault_info },
	{ "BOOL", 0, 0, "UPS.PowerSummary.PresentStatus.OverTemperature", NULL, NULL, 0, overheat_info },
	{ "BOOL", 0, 0, "UPS.PowerSummary.PresentStatus.ShutdownImminent", NULL, NULL, 0, shutdownimm_info },

	/* Vendor specific ups.alarm */
	{ "ups.alarm", 0, 0, "UPS.PowerSummary.PresentStatus.EmergencyStop", NULL, NULL, 0, mge_emergency_stop },
	{ "ups.alarm", 0, 0, "UPS.PowerConverter.Input.[1].PresentStatus.WiringFault", NULL, NULL, 0, mge_wiring_fault },
	{ "ups.alarm", 0, 0, "UPS.PowerSummary.PresentStatus.ConfigurationFailure", NULL, NULL, 0, mge_config_failure },
	{ "ups.alarm", 0, 0, "UPS.PowerConverter.Inverter.PresentStatus.VoltageTooHigh", NULL, NULL, 0, mge_inverter_volthi },
	{ "ups.alarm", 0, 0, "UPS.PowerConverter.Inverter.PresentStatus.VoltageTooLow", NULL, NULL, 0, mge_inverter_voltlo },
	{ "ups.alarm", 0, 0, "UPS.PowerConverter.Output.PresentStatus.ShortCircuit", NULL, NULL, 0, mge_short_circuit },

	/* Input page */
	{ "input.voltage", 0, 0, "UPS.PowerConverter.Input.[1].Voltage", NULL, "%.1f", 0, NULL },
	{ "input.L1-N.voltage", 0, 0, "UPS.PowerConverter.Input.[1].Phase.[1].Voltage", NULL, "%.1f", 0, NULL },
	{ "input.L2-N.voltage", 0, 0, "UPS.PowerConverter.Input.[1].Phase.[2].Voltage", NULL, "%.1f", 0, NULL },
	{ "input.L3-N.voltage", 0, 0, "UPS.PowerConverter.Input.[1].Phase.[3].Voltage", NULL, "%.1f", 0, NULL },
	{ "input.L1-L2.voltage", 0, 0, "UPS.PowerConverter.Input.[1].Phase.[12].Voltage", NULL, "%.1f", 0, NULL },
	{ "input.L2-L3.voltage", 0, 0, "UPS.PowerConverter.Input.[1].Phase.[23].Voltage", NULL, "%.1f", 0, NULL },
	{ "input.L3-L1.voltage", 0, 0, "UPS.PowerConverter.Input.[1].Phase.[31].Voltage", NULL, "%.1f", 0, NULL },
	{ "input.voltage.nominal", 0, 0, "UPS.Flow.[1].ConfigVoltage", NULL, "%.0f", HU_FLAG_STATIC, NULL },
	{ "input.current", 0, 0, "UPS.PowerConverter.Input.[1].Current", NULL, "%.2f", 0, NULL },
	{ "input.L1.current", 0, 0, "UPS.PowerConverter.Input.[1].Phase.[1].Current", NULL, "%.1f", 0, NULL },
	{ "input.L2.current", 0, 0, "UPS.PowerConverter.Input.[1].Phase.[2].Current", NULL, "%.1f", 0, NULL },
	{ "input.L3.current", 0, 0, "UPS.PowerConverter.Input.[1].Phase.[3].Current", NULL, "%.1f", 0, NULL },
	{ "input.current.nominal", 0, 0, "UPS.Flow.[1].ConfigCurrent", NULL, "%.2f", HU_FLAG_STATIC, NULL },
	{ "input.frequency", 0, 0, "UPS.PowerConverter.Input.[1].Frequency", NULL, "%.1f", 0, NULL },
	{ "input.frequency.nominal", 0, 0, "UPS.Flow.[1].ConfigFrequency", NULL, "%.0f", HU_FLAG_STATIC, NULL },
	/* same as "input.transfer.boost.low" */
	{ "input.transfer.low", ST_FLAG_RW | ST_FLAG_STRING, 5, "UPS.PowerConverter.Output.LowVoltageTransfer", NULL, "%.0f", HU_FLAG_SEMI_STATIC, NULL },
	{ "input.transfer.boost.low", ST_FLAG_RW | ST_FLAG_STRING, 5, "UPS.PowerConverter.Output.LowVoltageBoostTransfer", NULL, "%.0f", HU_FLAG_SEMI_STATIC, NULL },
	{ "input.transfer.boost.high", ST_FLAG_RW | ST_FLAG_STRING, 5, "UPS.PowerConverter.Output.HighVoltageBoostTransfer", NULL, "%.0f", HU_FLAG_SEMI_STATIC, NULL },
	{ "input.transfer.trim.low", ST_FLAG_RW | ST_FLAG_STRING, 5, "UPS.PowerConverter.Output.LowVoltageBuckTransfer", NULL, "%.0f", HU_FLAG_SEMI_STATIC, NULL },
	/* same as "input.transfer.trim.high" */
	{ "input.transfer.high", ST_FLAG_RW | ST_FLAG_STRING, 5, "UPS.PowerConverter.Output.HighVoltageTransfer", NULL, "%.0f", HU_FLAG_SEMI_STATIC, NULL },
	{ "input.transfer.trim.high", ST_FLAG_RW | ST_FLAG_STRING, 5, "UPS.PowerConverter.Output.HighVoltageBuckTransfer", NULL, "%.0f", HU_FLAG_SEMI_STATIC, NULL },
	{ "input.sensitivity", ST_FLAG_RW | ST_FLAG_STRING, 10, "UPS.PowerConverter.Output.SensitivityMode", NULL, "%s", HU_FLAG_SEMI_STATIC, mge_sensitivity_info },
	{ "input.voltage.extended", ST_FLAG_RW | ST_FLAG_STRING, 5, "UPS.PowerConverter.Output.ExtendedVoltageMode", NULL, "%s", HU_FLAG_SEMI_STATIC, yes_no_info },
	{ "input.frequency.extended", ST_FLAG_RW | ST_FLAG_STRING, 5, "UPS.PowerConverter.Output.ExtendedFrequencyMode", NULL, "%s", HU_FLAG_SEMI_STATIC, yes_no_info },

	/* Bypass page */
	{ "input.bypass.voltage", 0, 0, "UPS.PowerConverter.Input.[2].Voltage", NULL, "%.1f", 0, NULL },
	{ "input.bypass.L1-N.voltage", 0, 0, "UPS.PowerConverter.Input.[2].Phase.[1].Voltage", NULL, "%.1f", 0, NULL },
	{ "input.bypass.L2-N.voltage", 0, 0, "UPS.PowerConverter.Input.[2].Phase.[2].Voltage", NULL, "%.1f", 0, NULL },
	{ "input.bypass.L3-N.voltage", 0, 0, "UPS.PowerConverter.Input.[2].Phase.[3].Voltage", NULL, "%.1f", 0, NULL },
	{ "input.bypass.L1-L2.voltage", 0, 0, "UPS.PowerConverter.Input.[2].Phase.[12].Voltage", NULL, "%.1f", 0, NULL },
	{ "input.bypass.L2-L3.voltage", 0, 0, "UPS.PowerConverter.Input.[2].Phase.[23].Voltage", NULL, "%.1f", 0, NULL },
	{ "input.bypass.L3-L1.voltage", 0, 0, "UPS.PowerConverter.Input.[2].Phase.[31].Voltage", NULL, "%.1f", 0, NULL },
	{ "input.bypass.voltage.nominal", 0, 0, "UPS.Flow.[2].ConfigVoltage", NULL, "%.0f", HU_FLAG_STATIC, NULL },
	{ "input.bypass.current", 0, 0, "UPS.PowerConverter.Input.[2].Current", NULL, "%.2f", 0, NULL },
	{ "input.bypass.L1.current", 0, 0, "UPS.PowerConverter.Input.[2].Phase.[1].Current", NULL, "%.1f", 0, NULL },
	{ "input.bypass.L2.current", 0, 0, "UPS.PowerConverter.Input.[2].Phase.[2].Current", NULL, "%.1f", 0, NULL },
	{ "input.bypass.L3.current", 0, 0, "UPS.PowerConverter.Input.[2].Phase.[3].Current", NULL, "%.1f", 0, NULL },
	{ "input.bypass.current.nominal", 0, 0, "UPS.Flow.[2].ConfigCurrent", NULL, "%.2f", HU_FLAG_STATIC, NULL },
	{ "input.bypass.frequency", 0, 0, "UPS.PowerConverter.Input.[2].Frequency", NULL, "%.1f", 0, NULL },
	{ "input.bypass.frequency.nominal", 0, 0, "UPS.Flow.[2].ConfigFrequency", NULL, "%.0f", HU_FLAG_STATIC, NULL },

	/* Output page */
	{ "output.voltage", 0, 0, "UPS.PowerConverter.Output.Voltage", NULL, "%.1f", 0, NULL },
	{ "output.L1-N.voltage", 0, 0, "UPS.PowerConverter.Output.Phase.[1].Voltage", NULL, "%.1f", 0, NULL },
	{ "output.L2-N.voltage", 0, 0, "UPS.PowerConverter.Output.Phase.[2].Voltage", NULL, "%.1f", 0, NULL },
	{ "output.L3-N.voltage", 0, 0, "UPS.PowerConverter.Output.Phase.[3].Voltage", NULL, "%.1f", 0, NULL },
	{ "output.L1-L2.voltage", 0, 0, "UPS.PowerConverter.Output.Phase.[12].Voltage", NULL, "%.1f", 0, NULL },
	{ "output.L2-L3.voltage", 0, 0, "UPS.PowerConverter.Output.Phase.[23].Voltage", NULL, "%.1f", 0, NULL },
	{ "output.L3-L1.voltage", 0, 0, "UPS.PowerConverter.Output.Phase.[31].Voltage", NULL, "%.1f", 0, NULL },
	{ "output.voltage.nominal", ST_FLAG_RW | ST_FLAG_STRING, 3, "UPS.Flow.[4].ConfigVoltage", NULL, "%.0f", HU_FLAG_SEMI_STATIC | HU_FLAG_ENUM, nominal_output_voltage_info },
	{ "output.current", 0, 0, "UPS.PowerConverter.Output.Current", NULL, "%.2f", 0, NULL },
	{ "output.L1.current", 0, 0, "UPS.PowerConverter.Output.Phase.[1].Current", NULL, "%.1f", 0, NULL },
	{ "output.L2.current", 0, 0, "UPS.PowerConverter.Output.Phase.[2].Current", NULL, "%.1f", 0, NULL },
	{ "output.L3.current", 0, 0, "UPS.PowerConverter.Output.Phase.[3].Current", NULL, "%.1f", 0, NULL },
	{ "output.current.nominal", 0, 0, "UPS.Flow.[4].ConfigCurrent", NULL, "%.2f", 0, NULL },
	{ "output.frequency", 0, 0, "UPS.PowerConverter.Output.Frequency", NULL, "%.1f", 0, NULL },
	/* FIXME: can be RW (50/60) (or on .nominal)? */
	{ "output.frequency.nominal", 0, 0, "UPS.Flow.[4].ConfigFrequency", NULL, "%.0f", HU_FLAG_STATIC, NULL },
	{ "output.powerfactor", 0, 0, "UPS.PowerConverter.Output.PowerFactor", NULL, "%s", 0, mge_powerfactor_conversion },

	/* Outlet page (using MGE UPS SYSTEMS - PowerShare technology) */
	{ "outlet.id", 0, 0, "UPS.OutletSystem.Outlet.[1].OutletID", NULL, "%.0f", HU_FLAG_STATIC, NULL },
	{ "outlet.desc", ST_FLAG_RW | ST_FLAG_STRING, 20, "UPS.OutletSystem.Outlet.[1].OutletID", NULL, "Main Outlet", HU_FLAG_ABSENT, NULL },
	{ "outlet.switchable", 0, 0, "UPS.OutletSystem.Outlet.[1].PresentStatus.Switchable", NULL, "%s", HU_FLAG_STATIC, yes_no_info },
	/* On Protection Station, the line below is the power consumption threshold
	 * on the master outlet used to automatically power off the slave outlets.
	 * Values: 10, 25 (default) or 60 VA. */
	{ "outlet.power", ST_FLAG_RW | ST_FLAG_STRING, 6, "UPS.OutletSystem.Outlet.[1].ConfigApparentPower", NULL, "%s", HU_FLAG_SEMI_STATIC | HU_FLAG_ENUM, pegasus_threshold_info },

	{ "outlet.power", 0, 0, "UPS.OutletSystem.Outlet.[1].ApparentPower", NULL, "%.0f", 0, NULL },
	{ "outlet.realpower", 0, 0, "UPS.OutletSystem.Outlet.[1].ActivePower", NULL, "%.0f", 0, NULL },
	{ "outlet.current", 0, 0, "UPS.OutletSystem.Outlet.[1].Current", NULL, "%.2f", 0, NULL },
	{ "outlet.powerfactor", 0, 0, "UPS.OutletSystem.Outlet.[1].PowerFactor", NULL, "%.2f", 0, NULL }, /* "%s", 0, mge_powerfactor_conversion }, */

	/* First outlet */
	{ "outlet.1.id", 0, 0, "UPS.OutletSystem.Outlet.[2].OutletID", NULL, "%.0f", HU_FLAG_STATIC, NULL },
	{ "outlet.1.desc", ST_FLAG_RW | ST_FLAG_STRING, 20, "UPS.OutletSystem.Outlet.[2].OutletID", NULL, "PowerShare Outlet 1", HU_FLAG_ABSENT, NULL },
	{ "outlet.1.switchable", 0, 0, "UPS.OutletSystem.Outlet.[2].PresentStatus.Switchable", NULL, "%s", HU_FLAG_STATIC, yes_no_info },
	{ "outlet.1.status", 0, 0, "UPS.OutletSystem.Outlet.[2].PresentStatus.SwitchOn/Off", NULL, "%s", 0, on_off_info },
	/* For low end models, with 1 non backup'ed outlet */
	{ "outlet.1.status", 0, 0, "UPS.PowerSummary.PresentStatus.ACPresent", NULL, "%s", 0, on_off_info },
	/* FIXME: change to outlet.1.battery.charge.low, as in mge-xml.c?! */
	{ "outlet.1.autoswitch.charge.low", ST_FLAG_RW | ST_FLAG_STRING, 3, "UPS.OutletSystem.Outlet.[2].RemainingCapacityLimit", NULL, "%.0f", HU_FLAG_SEMI_STATIC, NULL },
	{ "outlet.1.delay.shutdown", ST_FLAG_RW | ST_FLAG_STRING, 5, "UPS.OutletSystem.Outlet.[2].ShutdownTimer", NULL, "%.0f", HU_FLAG_SEMI_STATIC, NULL },
	{ "outlet.1.delay.start", ST_FLAG_RW | ST_FLAG_STRING, 5, "UPS.OutletSystem.Outlet.[2].StartupTimer", NULL, "%.0f", HU_FLAG_SEMI_STATIC, NULL },
	{ "outlet.1.power", 0, 0, "UPS.OutletSystem.Outlet.[2].ApparentPower", NULL, "%.0f", 0, NULL },
	{ "outlet.1.realpower", 0, 0, "UPS.OutletSystem.Outlet.[2].ActivePower", NULL, "%.0f", 0, NULL },
	{ "outlet.1.current", 0, 0, "UPS.OutletSystem.Outlet.[2].Current", NULL, "%.2f", 0, NULL },
	{ "outlet.1.powerfactor", 0, 0, "UPS.OutletSystem.Outlet.[2].PowerFactor", NULL, "%.2f", 0, NULL }, /* "%s", 0, mge_powerfactor_conversion }, */
	/* Second outlet */
	{ "outlet.2.id", 0, 0, "UPS.OutletSystem.Outlet.[3].OutletID", NULL, "%.0f", HU_FLAG_STATIC, NULL },
	{ "outlet.2.desc", ST_FLAG_RW | ST_FLAG_STRING, 20, "UPS.OutletSystem.Outlet.[3].OutletID", NULL, "PowerShare Outlet 2", HU_FLAG_ABSENT, NULL },
	/* needed for Pegasus to enable master/slave mode:
	 * FIXME: rename to something more suitable (outlet.?) */
	{ "outlet.2.switchable", ST_FLAG_RW | ST_FLAG_STRING, 3, "UPS.OutletSystem.Outlet.[3].PresentStatus.Switchable", NULL, "%s", HU_FLAG_SEMI_STATIC, pegasus_yes_no_info },
	/* Generic version (RO) for other models */
	{ "outlet.2.switchable", 0, 0, "UPS.OutletSystem.Outlet.[3].PresentStatus.Switchable", NULL, "%s", 0, yes_no_info },
	{ "outlet.2.status", 0, 0, "UPS.OutletSystem.Outlet.[3].PresentStatus.SwitchOn/Off", NULL, "%s", 0, on_off_info },
	{ "outlet.2.autoswitch.charge.low", ST_FLAG_RW | ST_FLAG_STRING, 3, "UPS.OutletSystem.Outlet.[3].RemainingCapacityLimit", NULL, "%.0f", HU_FLAG_SEMI_STATIC, NULL },
	{ "outlet.2.delay.shutdown", ST_FLAG_RW | ST_FLAG_STRING, 5, "UPS.OutletSystem.Outlet.[3].ShutdownTimer", NULL, "%.0f", HU_FLAG_SEMI_STATIC, NULL },
	{ "outlet.2.delay.start", ST_FLAG_RW | ST_FLAG_STRING, 5, "UPS.OutletSystem.Outlet.[3].StartupTimer", NULL, "%.0f", HU_FLAG_SEMI_STATIC, NULL },
	{ "outlet.2.power", 0, 0, "UPS.OutletSystem.Outlet.[3].ApparentPower", NULL, "%.0f", 0, NULL },
	{ "outlet.2.realpower", 0, 0, "UPS.OutletSystem.Outlet.[3].ActivePower", NULL, "%.0f", 0, NULL },
	{ "outlet.2.current", 0, 0, "UPS.OutletSystem.Outlet.[3].Current", NULL, "%.2f", 0, NULL },
	{ "outlet.2.powerfactor", 0, 0, "UPS.OutletSystem.Outlet.[3].PowerFactor", NULL, "%.2f", 0, NULL }, /* "%s", 0, mge_powerfactor_conversion }, */

	/* instant commands. */
	/* splited into subset while waiting for extradata support
	* ie: test.battery.start quick
	*/
	{ "test.battery.start.quick", 0, 0, "UPS.BatterySystem.Battery.Test", NULL, "1", HU_TYPE_CMD, NULL },
	{ "test.battery.start.deep", 0, 0, "UPS.BatterySystem.Battery.Test", NULL, "2", HU_TYPE_CMD, NULL },
	{ "test.battery.stop", 0, 0, "UPS.BatterySystem.Battery.Test", NULL, "3", HU_TYPE_CMD, NULL },
	{ "load.off.delay", 0, 0, "UPS.PowerSummary.DelayBeforeShutdown", NULL, DEFAULT_OFFDELAY, HU_TYPE_CMD, NULL },
	{ "load.on.delay", 0, 0, "UPS.PowerSummary.DelayBeforeStartup", NULL, DEFAULT_ONDELAY, HU_TYPE_CMD, NULL },
	{ "shutdown.stop", 0, 0, "UPS.PowerSummary.DelayBeforeShutdown", NULL, "-1", HU_TYPE_CMD, NULL },
	{ "shutdown.reboot", 0, 0, "UPS.PowerSummary.DelayBeforeReboot", NULL, "10", HU_TYPE_CMD, NULL},
	{ "beeper.off", 0, 0, "UPS.PowerSummary.AudibleAlarmControl", NULL, "1", HU_TYPE_CMD, NULL },
	{ "beeper.on", 0, 0, "UPS.PowerSummary.AudibleAlarmControl", NULL, "2", HU_TYPE_CMD, NULL },
	{ "beeper.mute", 0, 0, "UPS.PowerSummary.AudibleAlarmControl", NULL, "3", HU_TYPE_CMD, NULL },
	{ "beeper.disable", 0, 0, "UPS.PowerSummary.AudibleAlarmControl", NULL, "1", HU_TYPE_CMD, NULL },
	{ "beeper.enable", 0, 0, "UPS.PowerSummary.AudibleAlarmControl", NULL, "2", HU_TYPE_CMD, NULL },

	/* Command for the outlet collection */
	{ "outlet.1.load.off", 0, 0, "UPS.OutletSystem.Outlet.[2].DelayBeforeShutdown", NULL, "0", HU_TYPE_CMD, NULL },
	{ "outlet.1.load.on", 0, 0, "UPS.OutletSystem.Outlet.[2].DelayBeforeStartup", NULL, "0", HU_TYPE_CMD, NULL },
	{ "outlet.2.load.off", 0, 0, "UPS.OutletSystem.Outlet.[3].DelayBeforeShutdown", NULL, "0", HU_TYPE_CMD, NULL },
	{ "outlet.2.load.on", 0, 0, "UPS.OutletSystem.Outlet.[3].DelayBeforeStartup", NULL, "0", HU_TYPE_CMD, NULL },

	/* end of structure. */
	{ NULL }
};

/*
 * All the logic for finely formatting the MGE model name and device
 * type matching (used for device specific values or corrections).
 * Returns pointer to (dynamically allocated) model name.
 */
static char *get_model_name(const char *iProduct, const char *iModel)
{
	models_name_t	*model = NULL;

	upsdebugx(2, "get_model_name(%s, %s)\n", iProduct, iModel);

	/* Search for device type and formatting rules */
	for (model = mge_model_names; model->iProduct; model++) {
		if(model->name) {
			upsdebugx(2, "comparing with: %s", model->name);
		}
		else {
			upsdebugx(2, "comparing with: %s %s", model->iProduct,
					model->iModel);
		}

		if (strcmp(iProduct, model->iProduct)) {
			continue;
		}

		if (strcmp(iModel, model->iModel)) {
			continue;
		}

		mge_type = model->type;
		break;
	}

	if (!model->name) {
		/*
		 * Model not found or NULL (use default) so construct
		 * model name by concatenation of iProduct and iModel
		 */
		char	buf[SMALLBUF];
		snprintf(buf, sizeof(buf), "%s %s", iProduct, iModel);
		return strdup(buf);
	}

	return strdup(model->name);
}

static const char *mge_format_model(HIDDevice_t *hd) {
	char	product[SMALLBUF];
	char	model[SMALLBUF];
	double	value;

	/* Dell has already a fully formatted name in iProduct */
	if (hd->VendorID == DELL_VENDORID) {
		return hd->Product;
	}

	/* Get iProduct and iModel strings */
	snprintf(product, sizeof(product), "%s", hd->Product ? hd->Product : "unknown");

	HIDGetItemString(udev, "UPS.PowerSummary.iModel", model, sizeof(model), mge_utab);

	/* Fallback to ConfigApparentPower */
	if ((strlen(model) < 1) && (HIDGetItemValue(udev, "UPS.Flow.[4].ConfigApparentPower", &value, mge_utab) == 1 )) {
		snprintf(model, sizeof(model), "%i", (int)value);
	}

	if (strlen(model) > 0) {
		free(hd->Product);
		hd->Product = get_model_name(product, model);
	}

	return hd->Product;
}

static const char *mge_format_mfr(HIDDevice_t *hd) {
	return hd->Vendor ? hd->Vendor : "Eaton";
}

static const char *mge_format_serial(HIDDevice_t *hd) {
	return hd->Serial;
}

/* this function allows the subdriver to "claim" a device: return 1 if
 * the device is supported by this subdriver, else 0. */
static int mge_claim(HIDDevice_t *hd) {

#ifndef SHUT_MODE
	int status = is_usb_device_supported(mge_usb_device_table, hd);

	switch (status) {

	case POSSIBLY_SUPPORTED:

		switch (hd->VendorID)
		{
			case HP_VENDORID:
			case DELL_VENDORID:
				/* by default, reject, unless the productid option is given */
				if (getval("productid")) {
					return 1;
				}

				/*
				 * this vendor makes lots of USB devices that are
				 * not a UPS, so don't use possibly_supported here
				 */
				return 0;
			default: /* Valid for Eaton */
				/* by default, reject, unless the productid option is given */
				if (getval("productid")) {
					return 1;
				}
				possibly_supported("Eaton / MGE", hd);
				return 0;
		}

	case SUPPORTED:
		return 1;

	case NOT_SUPPORTED:
	default:
		return 0;
	}
#else
			return 1;
#endif
}

subdriver_t mge_subdriver = {
	MGE_HID_VERSION,
	mge_claim,
	mge_utab,
	mge_hid2nut,
	mge_format_model,
	mge_format_mfr,
	mge_format_serial,
};<|MERGE_RESOLUTION|>--- conflicted
+++ resolved
@@ -37,11 +37,7 @@
 #include "usbhid-ups.h"
 #include "mge-hid.h"
 
-<<<<<<< HEAD
-#define MGE_HID_VERSION		"MGE HID 1.40"
-=======
 #define MGE_HID_VERSION		"MGE HID 1.41"
->>>>>>> c703fa75
 
 /* (prev. MGE Office Protection Systems, prev. MGE UPS SYSTEMS) */
 /* Eaton */
@@ -62,12 +58,8 @@
 /* Phoenixtec Power Co., Ltd */
 #define PHOENIXTEC 0x06da
 
-<<<<<<< HEAD
-=======
 /* IBM */
 #define IBM_VENDORID 0x04b3
-
->>>>>>> c703fa75
 #ifndef SHUT_MODE
 #include "usb-common.h"
 
@@ -94,12 +86,9 @@
 	/* PROTECT B / NAS */
 	{ USB_DEVICE(AEG_VENDORID, 0xffff), NULL },
 	{ USB_DEVICE(PHOENIXTEC, 0xffff), NULL },
-<<<<<<< HEAD
-=======
 
 	/* 6000 VA LCD 4U Rack UPS; 5396-1Kx */
 	{ USB_DEVICE(IBM_VENDORID, 0x0001), NULL },
->>>>>>> c703fa75
 
 	/* Terminating entry */
 	{ -1, -1, NULL }
