--- conflicted
+++ resolved
@@ -397,21 +397,12 @@
 	int            retry, errout = 0;
 
 	upsdebugx(1, "entering nutusb_open()");
-<<<<<<< HEAD
 
 	/* Initialize Libusb */
 	usb_init();
 	usb_find_busses();
 	usb_find_devices();
 
-=======
-
-	/* Initialize Libusb */
-	usb_init();
-	usb_find_busses();
-	usb_find_devices();
-
->>>>>>> 7ac6ad31
 	for (retry = 0; retry < MAX_TRY ; retry++)
 	{
 		dev_h = open_powerware_usb();
@@ -423,7 +414,6 @@
 			upsdebugx(1, "device %s opened successfully", usb_device(dev_h)->filename);
 			errout = 0;
 
-<<<<<<< HEAD
 #ifdef WIN32
 			if (usb_set_configuration(dev_h, 1) < 0)
 			{
@@ -443,19 +433,6 @@
 			}
 /* FIXME: the above part of the opening can go into common... up to here at least */
 
-=======
-			if (usb_claim_interface(dev_h, 0) < 0)
-			{
-				upsdebugx(1, "Can't claim POWERWARE USB interface: %s", usb_strerror());
-				errout = 1;
-			}
-			else {
-				dev_claimed = 1;
-				errout = 0;
-			}
-/* FIXME: the above part of the opening can go into common... up to here at least */
-
->>>>>>> 7ac6ad31
 			if (usb_clear_halt(dev_h, 0x81) < 0)
 			{
 				upsdebugx(1, "Can't reset POWERWARE USB endpoint: %s", usb_strerror());
@@ -474,10 +451,7 @@
 		}
 	}
 
-<<<<<<< HEAD
-
-=======
->>>>>>> 7ac6ad31
+
 	if (!dev_h && !dev_claimed && retry == MAX_TRY)
 		errout = 1;
 	else
