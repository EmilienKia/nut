--- conflicted
+++ resolved
@@ -58,13 +58,10 @@
     - libxpm-dev
     - libxml2-utils
     - libmodbus-dev
-<<<<<<< HEAD
     - libdbus-1-dev
-=======
     - libnss3-dev
     - libssl-dev
 # NOTE: Keep the list above in sync with replicas like deps_driverlibs_cross_i386 below
->>>>>>> 3a4e88d0
 
 # Common settings for jobs in the matrix built below
 env:
@@ -401,6 +398,7 @@
         - libxpm-dev:i386
         - libxml2-utils:i386
         - libmodbus-dev:i386
+        - libdbus-1-dev:i386
         - libnss3-dev:i386
         - libssl-dev:i386
     # See comments above about perl
